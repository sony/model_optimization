# Copyright 2021 Sony Semiconductors Israel, Inc. All rights reserved.
#
# Licensed under the Apache License, Version 2.0 (the "License");
# you may not use this file except in compliance with the License.
# You may obtain a copy of the License at
#
#     http://www.apache.org/licenses/LICENSE-2.0
#
# Unless required by applicable law or agreed to in writing, software
# distributed under the License is distributed on an "AS IS" BASIS,
# WITHOUT WARRANTIES OR CONDITIONS OF ANY KIND, either express or implied.
# See the License for the specific language governing permissions and
# limitations under the License.
# ==============================================================================

import copy
from typing import Dict, Any, Tuple, List

import numpy as np

from model_compression_toolkit.common.constants import WEIGHTS_NBITS_ATTRIBUTE, CORRECTED_BIAS_ATTRIBUTE, \
    ACTIVATION_NBITS_ATTRIBUTE


class BaseNode:
    """
    Class to represent a node in a graph that represents the model.
    """

    def __init__(self,
                 name: str,
                 framework_attr: Dict[str, Any],
                 input_shape: Tuple[Any],
                 output_shape: Tuple[Any],
                 weights: Dict[str, np.ndarray],
                 layer_class: type,
                 reuse: bool = False,
                 reuse_group: str = None,
                 quantization_attr: Dict[str, Any] = None,
                 has_activation: bool = True
                 ):
        """
        Init a Node object.

        Args:
            name: Node's name
            framework_attr: Framework attributes the layer had which the node holds.
            input_shape: Input tensor shape of the node.
            output_shape: Input tensor shape of the node.
            weights: Dictionary from a variable name to the weights with that name in the layer the node represents.
            layer_class: Class path of the layer this node represents.
            reuse: Whether this node was duplicated and represents a reused layer.
            reuse_group: Name of group of nodes from the same reused layer.
            quantization_attr: Attributes the node holds regarding how it should be quantized.
            has_activation: Whether the node has activations that we might want to quantize.
        """
        self.name = name
        self.framework_attr = framework_attr
        self.quantization_attr = quantization_attr if quantization_attr is not None else dict()
        self.input_shape = input_shape
        self.output_shape = output_shape
        self.weights = weights
        self.layer_class = layer_class
        self.reuse = reuse
        self.reuse_group = reuse_group
        self.final_weights_quantization_cfg = None
        self.final_activation_quantization_cfg = None
        self.candidates_quantization_cfg = None
        self.prior_info = None
        self.has_activation = has_activation

    @property
    def type(self):
        """
        A function to get the node's layer_class op for convenient comparison
        :return: the node's layer_class
        """
        return self.layer_class

    def get_has_activation(self):
        """
        Returns has_activation attribute.

        Returns: Whether the node has activation to quantize.

        """
        return self.has_activation

    def is_activation_quantization_enabled(self) -> bool:
        """

        Returns: Whether node activation quantization is enabled or not.

        """
        if self.final_activation_quantization_cfg:
            # if we have a final configuration, then we only care to check if it enables activation quantization
            return self.final_activation_quantization_cfg.enable_activation_quantization

        for qc in self.candidates_quantization_cfg:
            assert self.candidates_quantization_cfg[0].activation_quantization_cfg.enable_activation_quantization == \
                   qc.activation_quantization_cfg.enable_activation_quantization
        return self.candidates_quantization_cfg[0].activation_quantization_cfg.enable_activation_quantization

    def is_weights_quantization_enabled(self) -> bool:
        """

        Returns: Whether node weights quantization is enabled or not.

        """
        if self.final_weights_quantization_cfg:
            # if we have a final configuration, then we only care to check if it enables weights quantization
            return self.final_weights_quantization_cfg.enable_weights_quantization

        for qc in self.candidates_quantization_cfg:
            assert self.candidates_quantization_cfg[0].weights_quantization_cfg.enable_weights_quantization == \
                   qc.weights_quantization_cfg.enable_weights_quantization
        return self.candidates_quantization_cfg[0].weights_quantization_cfg.enable_weights_quantization

    def __repr__(self):
        """

        Returns: String that represents the node.

        """
        return f'{self.type.__name__}:{self.name}'

    def get_weights_by_keys(self, name: str) -> np.ndarray:
        """
        Get a node's weight by its name.
        Args:
            name: Name of the variable for a node's weight.

        Returns:
            A node's weight (by its name).
        """
        res = [k for k in self.weights.keys() if name in k]
        if len(res) == 1:  # Make sure there are no duplicates
            return self.weights[res[0]]
        else:
            return None

    def set_weights_by_keys(self, name: str, tensor: np.ndarray):
        """
        Set a new weight to one of the existing node's weights, or add it if not exist.

        Args:
            name: Name of the weight the node holds.
            tensor: Numpy array to set as the weight.

        """

        res = [k for k in self.weights.keys() if name in k]
        if len(res) == 1:
            self.weights[res[0]] = tensor
        else:  # Add if not exist
            self.weights[name] = tensor
            self.weights_keys = list(self.weights.keys())  # update keys

    def get_weights_list(self):
        """

        Returns: A list of all weights the node holds.

        """
        return [self.weights[k] for k in self.weights.keys() if self.weights[k] is not None]

    def get_num_parameters(self, fw_info) -> Tuple[int,int]:
        """
        Compute the number of parameters the node holds.
        It returns a tuple: Number of quantized parameters, number of float parameters.

        Args:
            fw_info: Framework info to decide which attributes should be quantized.

        Returns:
            A tuple of (Number of quantized parameters, number of float parameters).

        """
        total_node_params = np.sum([w.flatten().shape[0] for w in self.weights.values() if w is not None])

        q_node_num_params = 0

        for attr in fw_info.get_kernel_op_attributes(self.type):
            if attr is not None:
                w = self.get_weights_by_keys(attr)
                if w is not None:
                    q_node_num_params += w.flatten().shape[0]

        f_node_num_params = total_node_params - q_node_num_params

        assert int(q_node_num_params) == q_node_num_params
        assert int(f_node_num_params) == f_node_num_params
        return int(q_node_num_params), int(f_node_num_params)

    def get_memory_bytes(self, fw_info) -> float:
        """
        Compute the number of bytes the node's memory requires.

        Args:
            fw_info: Framework info to decide which attributes should be quantized.

        Returns: Number of bytes the node's memory requires.

        """
        q_params, f_params = self.get_num_parameters(fw_info)
        if self.final_weights_quantization_cfg is None:  # float coefficients
            memory = (f_params+q_params) * 4
        else:
            memory = (f_params*4)+ (q_params * self.final_weights_quantization_cfg.weights_n_bits / 8)  # in bytes

        return memory

    def get_float_memory_bytes(self, fw_info) -> float:
        """
        Compute the number of bytes the node's memory requires.

        Args:
            fw_info: Framework info to decide which attributes should be quantized.

        Returns: Number of bytes the node's memory requires when in floating point (32 bit).

        """
        q_params, f_params = self.get_num_parameters(fw_info)
        return (f_params + q_params) * 32 / 8 # in bytes

    def get_unified_weights_candidates_dict(self):
        """
        In Mixed-Precision, a node can have multiple candidates for weights quantization configuration.
        In order to display a single view of a node (for example, for logging in TensorBoard) we need a way
        to create a single dictionary from all candidates.
        This method is aimed to build such an unified dictionary for a node.

        Returns: A dictionary containing information from node's weight quantization configuration candidates.

        """
        shared_attributes = [CORRECTED_BIAS_ATTRIBUTE, WEIGHTS_NBITS_ATTRIBUTE]
        attr = dict()
        if self.is_weights_quantization_enabled():
            attr = copy.deepcopy(self.candidates_quantization_cfg[0].weights_quantization_cfg.__dict__)
            for shared_attr in shared_attributes:
                if shared_attr in attr:
                    unified_attr = []
                    for candidate in self.candidates_quantization_cfg:
                        unified_attr.append(getattr(candidate.weights_quantization_cfg, shared_attr))
                    attr[shared_attr] = unified_attr
        return attr

    def get_unified_activation_candidates_dict(self):
        """
        In Mixed-Precision, a node can have multiple candidates for activation quantization configuration.
        In order to display a single view of a node (for example, for logging in TensorBoard) we need a way
        to create a single dictionary from all candidates.
        This method is aimed to build such an unified dictionary for a node.

        Returns: A dictionary containing information from node's activation quantization configuration candidates.

        """
        shared_attributes = [ACTIVATION_NBITS_ATTRIBUTE]
        attr = dict()
        if self.is_weights_quantization_enabled():
            attr = copy.deepcopy(self.candidates_quantization_cfg[0].activation_quantization_cfg.__dict__)
            for shared_attr in shared_attributes:
                if shared_attr in attr:
                    unified_attr = []
                    for candidate in self.candidates_quantization_cfg:
                        unified_attr.append(getattr(candidate.activation_quantization_cfg, shared_attr))
                    attr[shared_attr] = unified_attr
        return attr

    def is_all_activation_candidates_equal(self):
        """
        Checks whether all candidates' quantization configuration have the same activation configuration,
        using the self-implemented __eq__ method of class NodeActivationQuantizationConfig.

        Returns: True if all candidates have same activation configuration, False otherwise.

        """
        return all(candidate.activation_quantization_cfg ==
                   self.candidates_quantization_cfg[0].activation_quantization_cfg
                   for candidate in self.candidates_quantization_cfg)

    def is_all_weights_candidates_equal(self):
        """
        Checks whether all candidates' quantization configuration have the same weights configuration,
        using the self-implemented __eq__ method of class NodeWeightsQuantizationConfig.

        Returns: True if all candidates have same weights configuration, False otherwise.

        """
        return all(candidate.weights_quantization_cfg ==
                   self.candidates_quantization_cfg[0].weights_quantization_cfg
                   for candidate in self.candidates_quantization_cfg)

    def has_weights_to_quantize(self, fw_info):
        """
        Checks whether the node has weights that need to be quantized according to the framework info.
        Args:
            fw_info: FrameworkInfo object about the specific framework (e.g., attributes of different layers' weights to quantize).
        Returns: Whether the node has weights that need to be quantized.
        """
        attrs = fw_info.get_kernel_op_attributes(self.type)
        for attr in attrs:
            if attr and self.get_weights_by_keys(attr) is not None:
                return True
        return False

    def get_total_output_params(self):
        """
        Calculates the output size of the node.

        Returns: Output size.
        """
        output_shapes = self.output_shape if isinstance(self.output_shape, List) else [self.output_shape]
        return sum([np.prod([x for x in output_shape if x is not None]) for output_shape in output_shapes])

<<<<<<< HEAD
    def find_min_candidates_indices(self):
=======
    def find_min_candidates_indices(self) -> List[int]:
>>>>>>> 2f2f5ee8
        """
        Returns a list with potential minimal candidates.
        A potential minimal candidate is a candidate which its weights_n_bits and activation_n_bits pair is
        on the Pareto Front, i.e., there is no other candidates that its n_bits pair exceeds in both entries.

        Returns: A list of indices of potential minimal candidates.

        """

        # We assume that the candidates are sorted according to weights_n_bits first and activation_n_bits second
        # First, we add the last candidate to the set of minimal candidates (candidate, index)
        first_min = (len(self.candidates_quantization_cfg) - 1,
                     self.candidates_quantization_cfg[-1].activation_quantization_cfg.activation_n_bits)
        min_candidates = [first_min]

        # Iterate over all other candidates, and add ones with higher weights_n_bits but smaller activation_n_bits
        for i, c in reversed(list(enumerate(self.candidates_quantization_cfg))):
            if c.activation_quantization_cfg.activation_n_bits < first_min[1]:
                min_candidates.append((i, c))

        return [i for i, a_n_bits in min_candidates]<|MERGE_RESOLUTION|>--- conflicted
+++ resolved
@@ -313,11 +313,7 @@
         output_shapes = self.output_shape if isinstance(self.output_shape, List) else [self.output_shape]
         return sum([np.prod([x for x in output_shape if x is not None]) for output_shape in output_shapes])
 
-<<<<<<< HEAD
-    def find_min_candidates_indices(self):
-=======
     def find_min_candidates_indices(self) -> List[int]:
->>>>>>> 2f2f5ee8
         """
         Returns a list with potential minimal candidates.
         A potential minimal candidate is a candidate which its weights_n_bits and activation_n_bits pair is
