--- conflicted
+++ resolved
@@ -411,19 +411,13 @@
     return quantized_model, user_info
 
 
-<<<<<<< HEAD
+
 def read_model_to_graph(in_model: Any,
                         representative_data_gen: Callable,
                         fw_hw_model: FrameworkHardwareModel,
                         fw_info: FrameworkInfo = None,
                         fw_impl: FrameworkImplementation = None) -> Graph:
-=======
-def _read_model_to_graph(in_model: Any,
-                         representative_data_gen: Callable,
-                         fw_hw_model: TargetPlatformCapabilities,
-                         fw_info: FrameworkInfo = None,
-                         fw_impl: FrameworkImplementation = None) -> Graph:
->>>>>>> 95137967
+
     """
     Read a model into a graph object.
     Args:
