--- conflicted
+++ resolved
@@ -142,12 +142,8 @@
                         fw_info,
                         bit_widths_config)
 
-<<<<<<< HEAD
-    common.Logger.info(f'Approximated model\'s parameters size (in bytes): {tg.get_memory()}')
-=======
     common.Logger.info(f'Approximated model size (in bytes): {tg.get_memory()}')
     common.Logger.info(f'Approximated compression ratio: {round(graph.get_float_memory() / (tg.get_memory() + 1e-8), 3)}')
->>>>>>> 3fc6db67
 
     quantized_model, user_info = _quantize_fixed_bit_widths_graph(analyze_similarity,
                                                                   fw_info,
