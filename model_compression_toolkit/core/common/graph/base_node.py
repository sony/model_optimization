--- conflicted
+++ resolved
@@ -367,13 +367,8 @@
     def get_unique_weights_candidates(self) -> List[Any]:
         """
         Returns a list with node's candidates of unique weights bit-width value.
-<<<<<<< HEAD
-        If the node have multiple candidates with the same weights bit-width, the candidate with the highest
-        activation bit-width is returned.
-=======
         If the node have multiple candidates with the same weights bit-width,
         the first candidate in the list is returned.
->>>>>>> 113f4934
 
         Returns: A list with node's candidates of unique weights bit-width value.
         """
@@ -388,13 +383,8 @@
     def get_unique_activation_candidates(self) -> List[Any]:
         """
         Returns a list with node's candidates of unique activation bit-width value.
-<<<<<<< HEAD
-        If the node have multiple candidates with the same activation bit-width, the candidate with the highest
-        weights bit-width is returned.
-=======
         If the node have multiple candidates with the same activation bit-width,
         the first candidate in the list is returned.
->>>>>>> 113f4934
 
         Returns: A list with node's candidates of unique activation bit-width value.
         """
