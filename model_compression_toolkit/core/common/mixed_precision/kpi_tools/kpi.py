--- conflicted
+++ resolved
@@ -58,11 +58,7 @@
             weights_memory: Memory of a model's weights in bytes. Note that this includes only coefficients that should be quantized (for example, the kernel of Conv2D in Keras will be affected by this value, while the bias will not).
             activation_memory: Memory of a model's activation in bytes, according to the given activation kpi metric.
             total_memory: The sum of model's activation and weights memory in bytes, according to the given total kpi metric.
-<<<<<<< HEAD
-            bops: The total bit-operations in the models.
-=======
             bops: The total bit-operations in the model.
->>>>>>> 113f4934
         """
         self.weights_memory = weights_memory
         self.activation_memory = activation_memory
@@ -75,14 +71,10 @@
                f"Total_memory: {self.total_memory}, " \
                f"BOPS: {self.bops}"
 
-<<<<<<< HEAD
-    def get_kpi_dict(self):
-=======
     def get_kpi_dict(self) -> Dict[KPITarget, float]:
         """
         Returns: a dictionary with the KPI object's values for each KPI target.
         """
->>>>>>> 113f4934
         return {KPITarget.WEIGHTS: self.weights_memory,
                 KPITarget.ACTIVATION: self.activation_memory,
                 KPITarget.TOTAL: self.total_memory,
