--- conflicted
+++ resolved
@@ -514,12 +514,8 @@
 
         if node.layer_class == TFOpLambda:
             node_attr = getattr(node, 'framework_attr', None)
-<<<<<<< HEAD
-            if node_attr is not None and (ARGMAX in node_attr[LAYER_NAME] or SOFTMAX in node_attr[LAYER_NAME]
+            if node_attr is not None and (ARGMAX in node_attr[LAYER_NAME]
                                           or COMBINED_NMS in node_attr[LAYER_NAME]):
-=======
-            if node_attr is not None and (ARGMAX in node_attr[LAYER_NAME]):
->>>>>>> d15d9fcc
                 return False
         elif node.layer_class in [tf.math.argmax]:
             return False
