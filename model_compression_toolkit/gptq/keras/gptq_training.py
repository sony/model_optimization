--- conflicted
+++ resolved
@@ -26,10 +26,7 @@
 from model_compression_toolkit.gptq.common.gptq_constants import REGULARIZATION_VALUES
 from packaging import version
 
-<<<<<<< HEAD
-=======
 from model_compression_toolkit.gptq.common.gptq_graph import get_kernel_attribute_name_for_gptq
->>>>>>> 0cae084a
 from model_compression_toolkit.gptq.keras.quantizer.quantization_builder import quantization_builder
 from model_compression_toolkit.quantizers_infrastructure import KerasQuantizationWrapper
 
@@ -163,10 +160,7 @@
         gptq_model, gptq_user_info = KerasModelBuilder(graph=self.graph_quant,
                                                        append2output=self.compare_points,
                                                        fw_info=self.fw_info,
-<<<<<<< HEAD
-=======
                                                        return_float_outputs=True,
->>>>>>> 0cae084a
                                                        wrapper=self.gptq_wrapper).build_model()
 
         return gptq_model, gptq_user_info
@@ -310,11 +304,7 @@
                 kernel_attribute = get_kernel_attribute_name_for_gptq(layer_type=node.type,
                                                                       fw_info=self.fw_info)
                 weights, weight_quant_config, activation_quant_config = \
-<<<<<<< HEAD
-                    layer.weights_quantizers[KERNEL].update_layer_quantization_params(layer)
-=======
                     layer.weights_quantizers[kernel_attribute].update_layer_quantization_params(layer)
->>>>>>> 0cae084a
                 for weight_attr, weight in weights.items():
                     node.set_weights_by_keys(weight_attr, weight.numpy())
                 for config_attr, config_value in weight_quant_config.items():
