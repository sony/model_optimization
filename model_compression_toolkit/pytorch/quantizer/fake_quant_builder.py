--- conflicted
+++ resolved
@@ -21,16 +21,42 @@
 from model_compression_toolkit.common.quantization.quantizers.uniform_quantizers import threshold_is_power_of_two
 
 
+def get_symmetric_quantization_range_and_scale(activation_is_signed: bool,
+                                               activation_n_bits: int,
+                                               activation_threshold: float):
+    """
+    Calculates lower and upper bounds on the quantization range, along with quantization scale,
+    for symmetric quantization (used for the symmetric and power-of-two quantizers),
+    according to whether the quantization is signed or unsigned.
+
+    Args:
+        activation_is_signed: Whether the quantization is signed or not.
+        activation_n_bits: Number of bits to use for quantization.
+        activation_threshold: The quantization threshold.
+
+    Returns: range lower bound, range upper bound and quantization scale.
+
+    """
+    if activation_is_signed:
+        min_value = -2 ** (activation_n_bits - 1)
+        max_value = 2 ** (activation_n_bits - 1) - 1
+        scale = activation_threshold / 2 ** (activation_n_bits - 1)
+    else:
+        min_value = 0
+        max_value = (2 ** activation_n_bits) - 1
+        scale = activation_threshold / 2 ** activation_n_bits
+
+    return min_value, max_value, scale
+
+
 def power_of_two_quantization(activation_n_bits: int,
                               quantization_params: dict) -> Callable:
     """
     Use a NodeQuantizationConfig to compute a quantizer min/max values, and use it to
-    build and return a fake-quantization node with power-of-two quantization.
-
+    build and return a fake-quantization node, quantized with a power-of-two threshold.
     Args:
         activation_n_bits: Number of bits to use for quantization.
         quantization_params: Dictionary of specific parameters for this quantization function.
-
     Returns:
         A fake quantization node.
     """
@@ -42,14 +68,11 @@
     if not threshold_is_power_of_two(activation_threshold, per_channel=False):
         return None
 
-    min_value, max_value = calculate_min_max_values(activation_threshold,
-                                                    activation_n_bits,
-                                                    activation_is_signed)
+    min_value, max_value, scale = get_symmetric_quantization_range_and_scale(activation_is_signed,
+                                                                             activation_n_bits,
+                                                                             activation_threshold)
 
-    # TODO: doesn't the scale need to have threshold (or 2*threshold) in the numerator? depend on signed/unsigned?
-    #  consider using calculate_delta function from quantizers_helper
-    scale = 1 / 2 ** (activation_n_bits - 1)
-    return lambda x: q(x, min_value, max_value, scale, activation_n_bits)
+    return lambda x: q(x, min_value, max_value, scale)
 
 
 def symmetric_quantization(activation_n_bits: int,
@@ -71,28 +94,18 @@
     if activation_threshold is None or activation_is_signed is None:
         return None
 
-    if activation_is_signed:
-        min_value = -2 ** (activation_n_bits - 1)
-        max_value = 2 ** (activation_n_bits - 1) - 1
-        scale = activation_threshold / 2 ** (activation_n_bits - 1)
-    else:
-        min_value = 0
-        max_value = (2 ** activation_n_bits) - 1
-        scale = activation_threshold / 2 ** activation_n_bits
+    min_value, max_value, scale = get_symmetric_quantization_range_and_scale(activation_is_signed,
+                                                                             activation_n_bits,
+                                                                             activation_threshold)
 
-    scale = calculate_delta(activation_threshold,
-                            activation_n_bits,
-                            activation_is_signed)
-    # scale = 1 / 2 ** (activation_n_bits - 1)
-    return lambda x: q(x, min_value, max_value, scale, activation_n_bits)
+    return lambda x: q(x, min_value, max_value, scale)
 
 
-<<<<<<< HEAD
 def uniform_quantization(activation_n_bits: int,
                          quantization_params: dict) -> Callable:
     """
     Use a NodeQuantizationConfig to compute a quantizer min/max values, and use it to
-    build and return a symmetric fake-quantization node.
+    build and return a uniform fake-quantization node.
 
     Args:
         activation_n_bits: Number of bits to use for quantization.
@@ -106,46 +119,30 @@
     if min_value is None or max_value is None:
         return None
 
-    scale = (max_value - min_value) / (2 ** activation_n_bits - 1)
-    return lambda x: q(x, min_value, max_value, scale, activation_n_bits)
+    scale = (max_value - min_value) / ((2 ** activation_n_bits) - 1)
+    zero_point = int(min_value / scale)
+    return lambda x: q(x, min_value, max_value, scale, zero_point)
 
 
-def q(x: torch.Tensor, min_value, max_value, scale, activation_n_bits) -> torch.Tensor:
+def q(x: torch.Tensor,
+      min_value: int,
+      max_value: int,
+      scale: float,
+      zero_point: int = 0) -> torch.Tensor:
     """
     Fake-quantize the input tensor x, using a pytorch fake-quantization node.
-
     Args:
-        x: Input tensor to quantize.
-        min_value: quantization range lower bound.
-        max_value: quantization range upper bound.
-        scale: quantization range scale.
-        activation_n_bits: number of bits to use for quantization.
-
+        x: input tensor to quantize.
+        min_value: lower bound of the quantized domain.
+        max_value: upper bound of the quantized domain.
+        scale: quantization scale.
+        zero_point: quantization zero_point
     Returns:
         The fake-quantized input tensor.
     """
 
-    # fixing range to include zero since pytorch's fake quant doesn't take care of it
-    min_value, max_value = fix_range_to_include_zero(min_value,
-                                                     max_value,
-                                                     activation_n_bits,
-                                                     per_channel=False,
-                                                     channel_axis=1  # dummy
-                                                     )
-=======
-        Returns:
-            The fake-quantized input tensor.
-        """
-
-        return torch.fake_quantize_per_tensor_affine(x,
-                                                     scale=scale,
-                                                     zero_point=0,
-                                                     quant_min=min_value,
-                                                     quant_max=max_value)
->>>>>>> 9f8ca828
-
     return torch.fake_quantize_per_tensor_affine(x,
                                                  scale=scale,
-                                                 zero_point=0,
-                                                 quant_min=int(min_value / scale),
-                                                 quant_max=int(max_value / scale))+                                                 zero_point=zero_point,
+                                                 quant_min=min_value,
+                                                 quant_max=max_value)