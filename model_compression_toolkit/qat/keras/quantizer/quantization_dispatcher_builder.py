# Copyright 2022 Sony Semiconductor Israel, Inc. All rights reserved.
#
# Licensed under the Apache License, Version 2.0 (the "License");
# you may not use this file except in compliance with the License.
# You may obtain a copy of the License at
#
#     http://www.apache.org/licenses/LICENSE-2.0
#
# Unless required by applicable law or agreed to in writing, software
# distributed under the License is distributed on an "AS IS" BASIS,
# WITHOUT WARRANTIES OR CONDITIONS OF ANY KIND, either express or implied.
# See the License for the specific language governing permissions and
# limitations under the License.
# ==============================================================================


from typing import Dict
from model_compression_toolkit.core import common
from model_compression_toolkit.core.common.framework_info import FrameworkInfo
from model_compression_toolkit import quantizers_infrastructure as qi
from model_compression_toolkit.qat.keras.quantizer.ste_rounding.symmetric_ste import STEWeightQuantizer, STEActivationQuantizer
from model_compression_toolkit.qat.keras.quantizer.ste_rounding.uniform_ste import STEUniformWeightQuantizer
from model_compression_toolkit.qat.common.qat_config import QATConfig, TrainingMethod

METHOD2WEIGHTQUANTIZER = {TrainingMethod.STE: {qi.QuantizationMethod.SYMMETRIC: STEWeightQuantizer,
                                               qi.QuantizationMethod.POWER_OF_TWO: STEWeightQuantizer,
                                               qi.QuantizationMethod.UNIFORM: STEUniformWeightQuantizer}}


METHOD2ACTQUANTIZER = {TrainingMethod.STE: {qi.QuantizationMethod.SYMMETRIC: STEActivationQuantizer,
                                            qi.QuantizationMethod.POWER_OF_TWO: STEActivationQuantizer}}  # TODO: Add uniform quantization


def quantization_dispatcher_builder(n: common.BaseNode,
                                    qat_config: QATConfig,
                                    fw_info: FrameworkInfo,
                                    method2weightquantizer: Dict[
                                        qi.QuantizationMethod, qi.BaseKerasTrainableQuantizer] = None,
                                    method2actquantizer: Dict[
                                        qi.QuantizationMethod, qi.BaseKerasTrainableQuantizer] = None
                                    ) -> qi.KerasNodeQuantizationDispatcher:

    """
    Build a NodeQuantizationDispatcher for a node according to its quantization configuration and
    a global NoOpQuantizeConfig object.

    Args:
        n: Node to build its QuantizeConfig.
        qat_config (QATConfig): QAT configuration
        fw_info: Framework information (e.g., mapping from layers to their attributes to quantize).
        method2weightquantizer: A mapping between quantization method to weight quantizer.
        method2actquantizer: A mapping between quantization method to activation quantizer.

    Returns:
        A QuantizeConfig object with the appropriate quantizers (according to the node's
        quantization configuration).
    """
    if method2weightquantizer is None:
        method2weightquantizer = METHOD2WEIGHTQUANTIZER
    if method2actquantizer is None:
        method2actquantizer = METHOD2ACTQUANTIZER

    nqd = qi.KerasNodeQuantizationDispatcher()
    if n.is_weights_quantization_enabled():
        _quant_method = n.final_weights_quantization_cfg.weights_quantization_method
        if qat_config.weight_training_method not in method2weightquantizer:
            common.Logger.error(
                f'Unknown weight quantization training method: {_quant_method}')
        if _quant_method not in method2weightquantizer[qat_config.weight_training_method]:
            common.Logger.error(
                f'Unknown weight quantization method: {_quant_method}')
        qunatizer_class = method2weightquantizer[qat_config.weight_training_method][_quant_method]
        attributes = fw_info.get_kernel_op_attributes(n.type)
        for attr in attributes:
<<<<<<< HEAD
            nqd.add_weight_quantizer(attr, qunatizer_class(n.final_weights_quantization_cfg,
                                                           **qat_config.weight_quantizer_params_override))
=======
            quantizer_class = method2weightquantizer.get(n.final_weights_quantization_cfg.weights_quantization_method)
            if quantizer_class is None:
                common.Logger.error(
                    f'Unknown Quantization method for weight: {n.final_weights_quantization_cfg.weights_quantization_method}')
            nqd.add_weight_quantizer(attr, quantizer_class(n.final_weights_quantization_cfg))
>>>>>>> 157508f6

    if n.is_activation_quantization_enabled():
        _quant_method = n.final_activation_quantization_cfg.activation_quantization_method
        # single output -> normalize to list of output_shapes
        output_shapes = n.output_shape if isinstance(n.output_shape[0], (list, tuple)) else [n.output_shape]
<<<<<<< HEAD

        if qat_config.activation_training_method not in method2actquantizer:
            common.Logger.error(
                f'Unknown activation quantization training method: {_quant_method}')
        if _quant_method not in method2actquantizer[qat_config.activation_training_method]:
            common.Logger.error(
                f'Unknown activation quantization method: {_quant_method}')
        qunatizer_class = method2actquantizer[qat_config.activation_training_method][_quant_method]
        nqd.activation_quantizers = [qunatizer_class(n.final_activation_quantization_cfg,
                                                     **qat_config.activation_quantizer_params_override)] * len(output_shapes)
=======
        quantizer_class = method2actquantizer.get(n.final_activation_quantization_cfg.activation_quantization_method)
        if quantizer_class is None:
            common.Logger.error(
                f'Unknown Quantization method for activations: {n.final_activation_quantization_cfg.activation_quantization_method}')
        nqd.activation_quantizers = [quantizer_class(n.final_activation_quantization_cfg)] * len(output_shapes)
>>>>>>> 157508f6

    return nqd<|MERGE_RESOLUTION|>--- conflicted
+++ resolved
@@ -69,25 +69,16 @@
         if _quant_method not in method2weightquantizer[qat_config.weight_training_method]:
             common.Logger.error(
                 f'Unknown weight quantization method: {_quant_method}')
-        qunatizer_class = method2weightquantizer[qat_config.weight_training_method][_quant_method]
+        quantizer_class = method2weightquantizer[qat_config.weight_training_method][_quant_method]
         attributes = fw_info.get_kernel_op_attributes(n.type)
         for attr in attributes:
-<<<<<<< HEAD
-            nqd.add_weight_quantizer(attr, qunatizer_class(n.final_weights_quantization_cfg,
+            nqd.add_weight_quantizer(attr, quantizer_class(n.final_weights_quantization_cfg,
                                                            **qat_config.weight_quantizer_params_override))
-=======
-            quantizer_class = method2weightquantizer.get(n.final_weights_quantization_cfg.weights_quantization_method)
-            if quantizer_class is None:
-                common.Logger.error(
-                    f'Unknown Quantization method for weight: {n.final_weights_quantization_cfg.weights_quantization_method}')
-            nqd.add_weight_quantizer(attr, quantizer_class(n.final_weights_quantization_cfg))
->>>>>>> 157508f6
 
     if n.is_activation_quantization_enabled():
         _quant_method = n.final_activation_quantization_cfg.activation_quantization_method
         # single output -> normalize to list of output_shapes
         output_shapes = n.output_shape if isinstance(n.output_shape[0], (list, tuple)) else [n.output_shape]
-<<<<<<< HEAD
 
         if qat_config.activation_training_method not in method2actquantizer:
             common.Logger.error(
@@ -95,15 +86,8 @@
         if _quant_method not in method2actquantizer[qat_config.activation_training_method]:
             common.Logger.error(
                 f'Unknown activation quantization method: {_quant_method}')
-        qunatizer_class = method2actquantizer[qat_config.activation_training_method][_quant_method]
-        nqd.activation_quantizers = [qunatizer_class(n.final_activation_quantization_cfg,
+        quantizer_class = method2actquantizer[qat_config.activation_training_method][_quant_method]
+        nqd.activation_quantizers = [quantizer_class(n.final_activation_quantization_cfg,
                                                      **qat_config.activation_quantizer_params_override)] * len(output_shapes)
-=======
-        quantizer_class = method2actquantizer.get(n.final_activation_quantization_cfg.activation_quantization_method)
-        if quantizer_class is None:
-            common.Logger.error(
-                f'Unknown Quantization method for activations: {n.final_activation_quantization_cfg.activation_quantization_method}')
-        nqd.activation_quantizers = [quantizer_class(n.final_activation_quantization_cfg)] * len(output_shapes)
->>>>>>> 157508f6
 
     return nqd