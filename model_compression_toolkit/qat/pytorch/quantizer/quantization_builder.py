--- conflicted
+++ resolved
@@ -51,11 +51,7 @@
     if n.is_weights_quantization_enabled():
         quant_method = n.final_weights_quantization_cfg.weights_quantization_method
         quantizer_class = get_trainable_quantizer_class(QuantizationTarget.Weights,
-<<<<<<< HEAD
-                                                        qat_config.activation_training_method,
-=======
                                                         qat_config.weight_training_method,
->>>>>>> 0cae084a
                                                         quant_method,
                                                         BasePytorchQATTrainableQuantizer)
         attributes = fw_info.get_kernel_op_attributes(n.type)
