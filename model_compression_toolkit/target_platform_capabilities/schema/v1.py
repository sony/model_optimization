# Copyright 2024 Sony Semiconductor Israel, Inc. All rights reserved.
#
# Licensed under the Apache License, Version 2.0 (the "License");
# you may not use this file except in compliance with the License.
# You may obtain a copy of the License at
#
#     http://www.apache.org/licenses/LICENSE-2.0
#
# Unless required by applicable law or agreed to in writing, software
# distributed under the License is distributed on an "AS IS" BASIS,
# WITHOUT WARRANTIES OR CONDITIONS OF ANY KIND, either express or implied.
# See the License for the specific language governing permissions and
# limitations under the License.
# ==============================================================================
import pprint

from enum import Enum
from typing import Dict, Any, Union, Tuple, List, Optional, Literal, Annotated
from mct_quantizers import QuantizationMethod
from model_compression_toolkit.constants import FLOAT_BITWIDTH
from model_compression_toolkit.logger import Logger
<<<<<<< HEAD
from pydantic import BaseModel, Field,  ConfigDict, field_validator, model_validator
=======
from pydantic import BaseModel, Field, root_validator, validator, PositiveInt, PrivateAttr
>>>>>>> afed6e31


class OperatorSetNames(Enum):
    OPSET_CONV = "Conv"
    OPSET_DEPTHWISE_CONV = "DepthwiseConv2D"
    OPSET_CONV_TRANSPOSE = "ConvTranspose"
    OPSET_FULLY_CONNECTED = "FullyConnected"
    OPSET_CONCATENATE = "Concatenate"
    OPSET_STACK = "Stack"
    OPSET_UNSTACK = "Unstack"
    OPSET_GATHER = "Gather"
    OPSET_EXPAND = "Expend"
    OPSET_BATCH_NORM = "BatchNorm"
    OPSET_L2NORM = "L2Norm"
    OPSET_RELU = "ReLU"
    OPSET_RELU6 = "ReLU6"
    OPSET_LEAKY_RELU = "LEAKYReLU"
    OPSET_ELU = "Elu"
    OPSET_HARD_TANH = "HardTanh"
    OPSET_ADD = "Add"
    OPSET_SUB = "Sub"
    OPSET_MUL = "Mul"
    OPSET_DIV = "Div"
    OPSET_MIN = "Min"
    OPSET_MAX = "Max"
    OPSET_ADD_BIAS = "AddBias"
    OPSET_PRELU = "PReLU"
    OPSET_SWISH = "Swish"
    OPSET_SIGMOID = "Sigmoid"
    OPSET_SOFTMAX = "Softmax"
    OPSET_LOG_SOFTMAX = "LogSoftmax"
    OPSET_TANH = "Tanh"
    OPSET_GELU = "Gelu"
    OPSET_HARDSIGMOID = "HardSigmoid"
    OPSET_HARDSWISH = "HardSwish"
    OPSET_FLATTEN = "Flatten"
    OPSET_GET_ITEM = "GetItem"
    OPSET_RESHAPE = "Reshape"
    OPSET_UNSQUEEZE = "Unsqueeze"
    OPSET_SQUEEZE = "Squeeze"
    OPSET_PERMUTE = "Permute"
    OPSET_TRANSPOSE = "Transpose"
    OPSET_DROPOUT = "Dropout"
    OPSET_SPLIT_CHUNK = "SplitChunk"
    OPSET_MAXPOOL = "MaxPool"
    OPSET_SIZE = "Size"
    OPSET_SHAPE = "Shape"
    OPSET_EQUAL = "Equal"
    OPSET_ARGMAX = "ArgMax"
    OPSET_TOPK = "TopK"
    OPSET_FAKE_QUANT_WITH_MIN_MAX_VARS = "FakeQuantWithMinMaxVars"
    OPSET_COMBINED_NON_MAX_SUPPRESSION = "CombinedNonMaxSuppression"
    OPSET_CROPPING2D = "Cropping2D"
    OPSET_ZERO_PADDING2d = "ZeroPadding2D"
    OPSET_CAST = "Cast"
    OPSET_STRIDED_SLICE = "StridedSlice"
    OPSET_SSD_POST_PROCESS = "SSDPostProcess"

    @classmethod
    def get_values(cls):
        return [v.value for v in cls]


class Signedness(Enum):
    """
    An enum for choosing the signedness of the quantization method:

    AUTO - Signedness decided automatically by quantization.
    SIGNED - Force signed quantization.
    UNSIGNED - Force unsigned quantization.
    """
    AUTO = 0
    SIGNED = 1
    UNSIGNED = 2


class AttributeQuantizationConfig(BaseModel):
    """
    Holds the quantization configuration of a weight attribute of a layer.

    Attributes:
        weights_quantization_method (QuantizationMethod): The method to use from QuantizationMethod for weights quantization.
        weights_n_bits (int): Number of bits to quantize the coefficients.
        weights_per_channel_threshold (bool): Indicates whether to quantize the weights per-channel or per-tensor.
        enable_weights_quantization (bool): Indicates whether to quantize the model weights or not.
        lut_values_bitwidth (Optional[int]): Number of bits to use when quantizing in a look-up table.
                                            If None, defaults to 8 in hptq; otherwise, it uses the provided value.
    """
    weights_quantization_method: QuantizationMethod = QuantizationMethod.POWER_OF_TWO
    weights_n_bits: PositiveInt = FLOAT_BITWIDTH
    weights_per_channel_threshold: bool = False
    enable_weights_quantization: bool = False
    lut_values_bitwidth: Optional[int] = None

<<<<<<< HEAD
    model_config = ConfigDict(frozen=True)  # Makes the model immutable.

    @field_validator("weights_n_bits")
    def validate_weights_n_bits(cls, value):
        if value < 1:
            raise ValueError("weights_n_bits must be a positive integer.")
        return value

    @field_validator("lut_values_bitwidth", mode="before")
    def validate_lut_values_bitwidth(cls, value):
        if value is not None and not isinstance(value, int):
            raise ValueError("lut_values_bitwidth must be an integer or None.")
        return value
=======
    class Config:
        # Makes the model immutable (frozen)
        frozen = True

    @property
    def field_names(self) -> list:
        """Return a list of field names for the model."""
        return list(self.__fields__.keys())
>>>>>>> afed6e31

    def clone_and_edit(self, **kwargs) -> 'AttributeQuantizationConfig':
        """
        Clone the current AttributeQuantizationConfig and edit some of its attributes.

        Args:
            **kwargs: Keyword arguments representing the attributes to edit in the cloned instance.

        Returns:
            AttributeQuantizationConfig: A new instance of AttributeQuantizationConfig with updated attributes.
        """
<<<<<<< HEAD
        return self.model_copy(update=kwargs)
=======
        return self.copy(update=kwargs)
>>>>>>> afed6e31


class OpQuantizationConfig(BaseModel):
    """
    OpQuantizationConfig is a class to configure the quantization parameters of an operator.

    Args:
        default_weight_attr_config (AttributeQuantizationConfig): A default attribute quantization configuration for the operation.
        attr_weights_configs_mapping (Dict[str, AttributeQuantizationConfig]): A mapping between an op attribute name and its quantization configuration.
        activation_quantization_method (QuantizationMethod): Which method to use from QuantizationMethod for activation quantization.
        activation_n_bits (int): Number of bits to quantize the activations.
        supported_input_activation_n_bits (Union[int, Tuple[int, ...]]): Number of bits that operator accepts as input.
        enable_activation_quantization (bool): Whether to quantize the model activations or not.
        quantization_preserving (bool): Whether quantization parameters should be the same for an operator's input and output.
        fixed_scale (Optional[float]): Scale to use for an operator quantization parameters.
        fixed_zero_point (Optional[int]): Zero-point to use for an operator quantization parameters.
        simd_size (Optional[int]): Per op integer representing the Single Instruction, Multiple Data (SIMD) width of an operator. It indicates the number of data elements that can be fetched and processed simultaneously in a single instruction.
        signedness (Signedness): Set activation quantization signedness.
    """
    default_weight_attr_config: AttributeQuantizationConfig
    attr_weights_configs_mapping: Dict[str, AttributeQuantizationConfig]
    activation_quantization_method: QuantizationMethod
    activation_n_bits: int
    supported_input_activation_n_bits: Union[int, Tuple[int, ...]]
    enable_activation_quantization: bool
    quantization_preserving: bool
    fixed_scale: Optional[float]
    fixed_zero_point: Optional[int]
    simd_size: Optional[int]
    signedness: Signedness

<<<<<<< HEAD
    model_config = ConfigDict(frozen=True)  # Makes the model immutable.

    @field_validator('supported_input_activation_n_bits', mode='before')
    def validate_supported_input_activation_n_bits(cls, v):
        """
        Validate and process the supported_input_activation_n_bits field.
        Converts an int to a tuple containing that int.
        Ensures that if a tuple is provided, all elements are ints.
        """
=======
    class Config:
        frozen = True

    @validator('supported_input_activation_n_bits', pre=True, allow_reuse=True)
    def validate_supported_input_activation_n_bits(cls, v):
        """
        Validate and process the supported_input_activation_n_bits field.
        Converts an int to a tuple containing that int.
        Ensures that if a tuple is provided, all elements are ints.
        """

        if isinstance(v, int):
            v = (v,)
>>>>>>> afed6e31

        # When loading from JSON, lists are returned. If the value is a list, convert it to a tuple.
        if isinstance(v, list):
            v = tuple(v)

<<<<<<< HEAD
        if isinstance(v, int):
            return (v,)
        elif isinstance(v, tuple):
            if all(isinstance(n, int) for n in v):
                return v
            else:
                Logger.critical(
                    f"All elements in supported_input_activation_n_bits must be integers, but got types {[type(n) for n in v]}"
                ) # pragma: no cover
        else:
            Logger.critical(
                f"supported_input_activation_n_bits only accepts int or tuple of ints, but got {type(v)}"
            )# pragma: no cover
=======
        return v
>>>>>>> afed6e31

    def get_info(self) -> Dict[str, Any]:
        """
        Get information about the quantization configuration.

        Returns:
            dict: Information about the quantization configuration as a dictionary.
        """
<<<<<<< HEAD
        return self.model_dump() # pragma: no cover
=======
        return self.dict()  # pragma: no cover
>>>>>>> afed6e31

    def clone_and_edit(
        self,
        attr_to_edit: Dict[str, Dict[str, Any]] = {},
        **kwargs: Any
    ) -> 'OpQuantizationConfig':
        """
        Clone the quantization config and edit some of its attributes.

        Args:
            attr_to_edit (Dict[str, Dict[str, Any]]): A mapping between attribute names to edit and their parameters that
                                                     should be edited to a new value.
            **kwargs: Keyword arguments to edit the configuration to clone.

        Returns:
            OpQuantizationConfig: Edited quantization configuration.
        """
        # Clone and update top-level attributes
<<<<<<< HEAD
        updated_config = self.model_copy(update=kwargs)
=======
        updated_config = self.copy(update=kwargs)
>>>>>>> afed6e31

        # Clone and update nested immutable dataclasses in `attr_weights_configs_mapping`
        updated_attr_mapping = {
            attr_name: (attr_cfg.clone_and_edit(**attr_to_edit[attr_name])
<<<<<<< HEAD
            if attr_name in attr_to_edit else attr_cfg)
=======
                       if attr_name in attr_to_edit else attr_cfg)
>>>>>>> afed6e31
            for attr_name, attr_cfg in updated_config.attr_weights_configs_mapping.items()
        }

        # Return a new instance with the updated attribute mapping
<<<<<<< HEAD
        return updated_config.model_copy(update={'attr_weights_configs_mapping': updated_attr_mapping})
=======
        return updated_config.copy(update={'attr_weights_configs_mapping': updated_attr_mapping})
>>>>>>> afed6e31


class QuantizationConfigOptions(BaseModel):
    """
    QuantizationConfigOptions wraps a set of quantization configurations to consider during the quantization of an operator.

    Attributes:
        quantization_configurations (Tuple[OpQuantizationConfig, ...]): Tuple of possible OpQuantizationConfig to gather.
        base_config (Optional[OpQuantizationConfig]): Fallback OpQuantizationConfig to use when optimizing the model in a non-mixed-precision manner.
    """
    quantization_configurations: Tuple[OpQuantizationConfig, ...]
    base_config: Optional[OpQuantizationConfig] = None

<<<<<<< HEAD
    # Pydantic v2 configuration for immutability
    model_config = ConfigDict(frozen=True)

    @model_validator(mode='before')
    def validate_and_set_base_config(cls, values: Dict[str, Any]) -> Dict[str, Any]:
        """
        Validate and set the base_config based on quantization_configurations.

        Args:
            values (Dict[str, Any]): Input data.

=======
    class Config:
        frozen = True

    @root_validator(pre=True, allow_reuse=True)
    def validate_and_set_base_config(cls, values: Dict[str, Any]) -> Dict[str, Any]:
        """
        Validate and set the base_config based on quantization_configurations.

        Args:
            values (Dict[str, Any]): Input data.

>>>>>>> afed6e31
        Returns:
            Dict[str, Any]: Modified input data with base_config set appropriately.
        """
        quantization_configurations = values.get('quantization_configurations', ())
        num_configs = len(quantization_configurations)
        base_config = values.get('base_config')

<<<<<<< HEAD

        if not isinstance(quantization_configurations, (tuple, list)):
            Logger.critical(
                f"'quantization_configurations' must be a list or tuple, but received: {type(quantization_configurations)}.") # pragma: no cover

        if num_configs > 1:
            if base_config is None:
                Logger.critical(
                    "For multiple configurations, a 'base_config' is required for non-mixed-precision optimization.") # pragma: no cover
            if base_config not in quantization_configurations:
                Logger.critical("'base_config' must be included in the quantization config options.") # pragma: no cover
        elif num_configs == 1:
            if base_config is None:
                # Automatically set base_config to the sole configuration
                values['base_config'] = quantization_configurations[0]
            elif base_config != quantization_configurations[0]:
                Logger.critical("'base_config' should be the same as the sole item in 'quantization_configurations'.") # pragma: no cover
        else:
            Logger.critical(
                "'QuantizationConfigOptions' requires at least one 'OpQuantizationConfig'. The provided configurations are empty.") # pragma: no cover

        # When loading from JSON, lists are returned. If the value is a list, convert it to a tuple.
        if isinstance(quantization_configurations, list):
            values['quantization_configurations'] = tuple(quantization_configurations)

        return values

    @model_validator(mode='after')
    def validate_after_initialization(cls, qco: 'QuantizationConfigOptions') -> Dict[str, Any]:
        """
        Perform validation after the model has been instantiated.

        Args:
            qco (QuantizationConfigOptions): The instantiated quantization config options.

        Returns:
            QuantizationConfigOptions: The validated model.
        """
        for cfg in qco.quantization_configurations:
            if not isinstance(cfg, OpQuantizationConfig):
                Logger.critical(
                    f"Each option must be an instance of 'OpQuantizationConfig', but found an object of type: {type(cfg)}.") # pragma: no cover
        return qco
=======
        if not isinstance(quantization_configurations, (tuple, list)):
            Logger.critical(
                f"'quantization_configurations' must be a list or tuple, but received: {type(quantization_configurations)}."
            )  # pragma: no cover

        if num_configs == 0:
            Logger.critical(
                "'QuantizationConfigOptions' requires at least one 'OpQuantizationConfig'. The provided configurations are empty."
            )  # pragma: no cover

        if base_config is None:
            if num_configs > 1:
                Logger.critical(
                    "For multiple configurations, a 'base_config' is required for non-mixed-precision optimization."
                )  # pragma: no cover
            else:
                # Automatically set base_config to the sole configuration
                base_config = quantization_configurations[0]


        if base_config not in quantization_configurations:
            Logger.critical(
                "'base_config' must be included in the quantization config options."
            )  # pragma: no cover

        # if num_configs == 1:
        #     if base_config != quantization_configurations[0]:
        #         Logger.critical(
        #             "'base_config' should be the same as the sole item in 'quantization_configurations'."
        #         )  # pragma: no cover

        values['base_config'] = base_config

        # When loading from JSON, lists are returned. If the value is a list, convert it to a tuple.
        if isinstance(quantization_configurations, list):
            values['quantization_configurations'] = tuple(quantization_configurations)

        return values
>>>>>>> afed6e31

    def clone_and_edit(self, **kwargs) -> 'QuantizationConfigOptions':
        """
        Clone the quantization configuration options and edit attributes in each configuration.

        Args:
            **kwargs: Keyword arguments to edit in each configuration.

        Returns:
            QuantizationConfigOptions: A new instance with updated configurations.
        """
        # Clone and update base_config
        updated_base_config = self.base_config.clone_and_edit(**kwargs) if self.base_config else None

        # Clone and update all configurations
        updated_configs = tuple(cfg.clone_and_edit(**kwargs) for cfg in self.quantization_configurations)

<<<<<<< HEAD
        return self.model_copy(update={
=======
        return self.copy(update={
>>>>>>> afed6e31
            'base_config': updated_base_config,
            'quantization_configurations': updated_configs
        })

<<<<<<< HEAD
    def clone_and_edit_weight_attribute(self, attrs: Optional[List[str]] = None, **kwargs) -> 'QuantizationConfigOptions':
=======
    def clone_and_edit_weight_attribute(
        self,
        attrs: Optional[List[str]] = None,
        **kwargs
    ) -> 'QuantizationConfigOptions':
>>>>>>> afed6e31
        """
        Clones the quantization configurations and edits some of their attributes' parameters.

        Args:
            attrs (Optional[List[str]]): Attribute names to clone and edit their configurations. If None, updates all attributes.
<<<<<<< HEAD
            **kwargs: Keyword arguments to edit in the attributes configuration.
=======
            **kwargs: Keyword arguments to edit in the attributes' configuration.
>>>>>>> afed6e31

        Returns:
            QuantizationConfigOptions: A new instance with edited attributes configurations.
        """
        updated_base_config = self.base_config
        updated_configs = []

        for qc in self.quantization_configurations:
            if attrs is None:
                attrs_to_update = list(qc.attr_weights_configs_mapping.keys())
            else:
                attrs_to_update = attrs

            # Ensure all attributes exist in the config
            for attr in attrs_to_update:
                if attr not in qc.attr_weights_configs_mapping:
<<<<<<< HEAD
                    Logger.critical(f"Attribute '{attr}' does not exist in {qc}.") # pragma: no cover
=======
                    Logger.critical(f"Attribute '{attr}' does not exist in {qc}.")  # pragma: no cover
>>>>>>> afed6e31

            # Update the specified attributes
            updated_attr_mapping = {
                attr: qc.attr_weights_configs_mapping[attr].clone_and_edit(**kwargs)
                for attr in attrs_to_update
            }

            # If the current config is the base_config, update it accordingly
            if qc == self.base_config:
                updated_base_config = qc.clone_and_edit(attr_weights_configs_mapping=updated_attr_mapping)

            # Update the current config with the new attribute mappings
            updated_cfg = qc.clone_and_edit(attr_weights_configs_mapping=updated_attr_mapping)
            updated_configs.append(updated_cfg)

<<<<<<< HEAD
        return self.model_copy(update={
=======
        return self.copy(update={
>>>>>>> afed6e31
            'base_config': updated_base_config,
            'quantization_configurations': tuple(updated_configs)
        })

<<<<<<< HEAD
    def clone_and_map_weights_attr_keys(self, layer_attrs_mapping: Optional[Dict[str, str]] = None) -> 'QuantizationConfigOptions':
=======
    def clone_and_map_weights_attr_keys(
        self,
        layer_attrs_mapping: Optional[Dict[str, str]] = None
    ) -> 'QuantizationConfigOptions':
>>>>>>> afed6e31
        """
        Clones the quantization configurations and updates keys in attribute config mappings.

        Args:
            layer_attrs_mapping (Optional[Dict[str, str]]): A mapping between attribute names.

        Returns:
            QuantizationConfigOptions: A new instance with updated attribute keys.
        """
        new_base_config = self.base_config
        updated_configs = []

        for qc in self.quantization_configurations:
            if layer_attrs_mapping is None:
                new_attr_mapping = qc.attr_weights_configs_mapping
            else:
                new_attr_mapping = {
                    layer_attrs_mapping.get(attr, attr): cfg
                    for attr, cfg in qc.attr_weights_configs_mapping.items()
                }

            # If the current config is the base_config, update it accordingly
            if qc == self.base_config:
                new_base_config = qc.clone_and_edit(attr_weights_configs_mapping=new_attr_mapping)

            # Update the current config with the new attribute mappings
            updated_cfg = qc.clone_and_edit(attr_weights_configs_mapping=new_attr_mapping)
            updated_configs.append(updated_cfg)

<<<<<<< HEAD
        return self.model_copy(update={
=======
        return self.copy(update={
>>>>>>> afed6e31
            'base_config': new_base_config,
            'quantization_configurations': tuple(updated_configs)
        })

    def get_info(self) -> Dict[str, Any]:
        """
        Get detailed information about each quantization configuration option.

        Returns:
            dict: Information about the quantization configuration options as a dictionary.
        """
        return {f'option_{i}': cfg.get_info() for i, cfg in enumerate(self.quantization_configurations)}
<<<<<<< HEAD

=======
>>>>>>> afed6e31

class TargetPlatformModelComponent(BaseModel):
    """
    Component of TargetPlatformModel (Fusing, OperatorsSet, etc.).
    """
<<<<<<< HEAD
    model_config = ConfigDict(frozen=True)
=======
    class Config:
        frozen = True
>>>>>>> afed6e31


class OperatorsSetBase(TargetPlatformModelComponent):
    """
    Base class to represent a set of a target platform model component of operator set types.
    Inherits from TargetPlatformModelComponent.
    """
    pass


class OperatorsSet(OperatorsSetBase):
    """
    Set of operators that are represented by a unique label.

    Attributes:
        name (Union[str, OperatorSetNames]): The set's label (must be unique within a TargetPlatformModel).
        qc_options (Optional[QuantizationConfigOptions]): Configuration options to use for this set of operations.
            If None, it represents a fusing set.
<<<<<<< HEAD
    """
    name: Union[str, OperatorSetNames]
    qc_options: Optional[QuantizationConfigOptions] = None
    type: Literal["OperatorsSet"] = "OperatorsSet"

    model_config = ConfigDict(frozen=True)

    @model_validator(mode='after')
    def validate_after_initialization(cls, op_set: 'OperatorsSet') -> 'TargetPlatformModel':
        """
        Perform validation after the model has been instantiated.

        Args:
            op_set (OperatorsSet): The instantiated fusing.

        Returns:
            OperatorSet: The validated model.
        """
        if op_set.type != 'OperatorsSet':
            Logger.critical("'type' field must not change from default value 'OperatorsSet'.")  # pragma: no cover

        return op_set
=======
        type (Literal["OperatorsSet"]): Fixed type identifier.
    """
    name: Union[str, OperatorSetNames]
    qc_options: Optional[QuantizationConfigOptions] = None

    # Define a private attribute _type
    type: Literal["OperatorsSet"] = "OperatorsSet"

    class Config:
        frozen = True
>>>>>>> afed6e31

    def get_info(self) -> Dict[str, Any]:
        """
        Get information about the set as a dictionary.

        Returns:
            Dict[str, Any]: A dictionary containing the set name.
        """
        return {"name": self.name}


class OperatorSetConcat(OperatorsSetBase):
    """
    Concatenate a tuple of operator sets to treat them similarly in different places (like fusing).

    Attributes:
        operators_set (Tuple[OperatorsSet, ...]): Tuple of operator sets to group.
<<<<<<< HEAD
        qc_options (None): Configuration options for the set, always None for concatenated sets.
        name (str): Concatenated name generated from the names of the operator sets.
    """
    operators_set: Tuple[OperatorsSet, ...]
    qc_options: Optional[QuantizationConfigOptions] = None  # Always None for concatenated sets
    name: Optional[str] = None  # Will be set in the validator
    type: Literal["OperatorSetConcat"] = "OperatorSetConcat"

    model_config = ConfigDict(frozen=True)

    @model_validator(mode='before')
    def validate_and_set_name(cls, values: Dict[str, Any]) -> Dict[str, Any]:
        """
        Validate the input and set the concatenated name based on the operators_set.

        Args:
            values (Dict[str, Any]): Input data.

        Returns:
            Dict[str, Any]: Modified input data with 'name' set.
        """
        operators_set = values.get('operators_set', ())

        if values.get('name') is None:
            # Generate the concatenated name from the operator sets
            concatenated_name = "_".join([
                op.name.value if isinstance(op.name, OperatorSetNames) else op.name
                for op in operators_set
            ])
            values['name'] = concatenated_name

        # Ensure qc_options is None
        values['qc_options'] = None

        return values

    @model_validator(mode='after')
    def validate_after_initialization(cls, op_set_concat: 'OperatorSetConcat') -> 'TargetPlatformModel':
        """
        Perform validation after the model has been instantiated.

        Args:
            op_set_concat (OperatorSetConcat): The instantiated fusing.

        Returns:
            OperatorSetConcat: The validated model.
        """
        if not op_set_concat.operators_set:
            Logger.critical("OperatorSetConcat requires at least one OperatorsSet in 'operators_set'.") # pragma: no cover

        if op_set_concat.type != 'OperatorSetConcat':
            Logger.critical("'type' field must not change from default value 'OperatorSetConcat'.")# pragma: no cover

        return op_set_concat

    def get_info(self) -> Dict[str, Any]:
        """
        Get information about the concatenated operator sets as a dictionary.

        Returns:
            Dict[str, Any]: A dictionary containing the concatenated name.
        """
        return {"name": self.name, "operators_set": [op.get_info() for op in self.operators_set]}
=======
        name (Optional[str]): Concatenated name generated from the names of the operator sets.
    """
    operators_set: Tuple[OperatorsSet, ...]
    name: Optional[str] = None  # Will be set in the validator if not given

    # Define a private attribute _type
    type: Literal["OperatorSetConcat"] = "OperatorSetConcat"

    class Config:
        frozen = True

    @root_validator(pre=True, allow_reuse=True)
    def validate_and_set_name(cls, values: Dict[str, Any]) -> Dict[str, Any]:
        """
        Validate the input and set the concatenated name based on the operators_set.

        Args:
            values (Dict[str, Any]): Input data.

        Returns:
            Dict[str, Any]: Modified input data with 'name' set.
        """
        operators_set = values['operators_set']

        if len(operators_set) < 1:
            Logger.critical("'operators_set' must contain at least one OperatorsSet") # pragma: no cover

        if values.get('name') is None:
            # Generate the concatenated name from the operator sets
            concatenated_name = "_".join([
                op.name.value if isinstance(op.name, OperatorSetNames) else op.name
                for op in operators_set
            ])
            values['name'] = concatenated_name

        return values

    def get_info(self) -> Dict[str, Any]:
        """
        Get information about the concatenated operator sets as a dictionary.
>>>>>>> afed6e31

        Returns:
            Dict[str, Any]: A dictionary containing the concatenated name and operator sets information.
        """
        return {
            "name": self.name,
            "operators_set": [op.get_info() for op in self.operators_set]
        }

class Fusing(TargetPlatformModelComponent):
    """
    Fusing defines a tuple of operators that should be combined and treated as a single operator,
    hence no quantization is applied between them.

    Attributes:
<<<<<<< HEAD
        operator_groups (Tuple[Union[OperatorsSet, OperatorSetConcat]]): A tuple of operator groups,
                                                                          each being either an OperatorSetConcat or an OperatorsSet.
        name (str): The name for the Fusing instance. If not provided, it is generated from the operator groups' names.
    """
    operator_groups: Tuple[Annotated[Union[OperatorsSet, OperatorSetConcat], Field(discriminator='type')],...]
    name: Optional[str] = None  # Will be set in the validator

    model_config = ConfigDict(frozen=True)

    @model_validator(mode='before')
    def validate_and_set_name(cls, values: Dict[str, Any]) -> Dict[str, Any]:
        """
        Validate the operator_groups and set the name by concatenating operator group names.

        Args:
            values (Dict[str, Any]): Input data.

        Returns:
            Dict[str, Any]: Modified input data with 'name' set.
        """
        operator_groups = values.get('operator_groups', ())

        # When loading from JSON, lists are returned. If the value is a list, convert it to a tuple.
        if isinstance(operator_groups, list):
            values['operator_groups'] = tuple(operator_groups)

        if values.get("name") is None:
            # Generate the concatenated name from the operator groups
            concatenated_name = "_".join([
                op.name.value if isinstance(op.name, OperatorSetNames) else op.name
                for op in operator_groups
            ])
            values['name'] = concatenated_name

        return values

    @model_validator(mode='after')
    def validate_after_initialization(cls, fusing: 'Fusing') -> 'TargetPlatformModel':
        """
        Perform validation after the model has been instantiated.

        Args:
            fusing (Fusing): The instantiated fusing.

        Returns:
            Fusing: The validated model.
        """
        # Validate operator_groups is a tuple
        if not isinstance(fusing.operator_groups, tuple):
            Logger.critical(
                f"Operator groups should be of type 'tuple' but is {type(fusing.operator_groups)}."
            )  # pragma: no cover

        # Validate that there are at least two operator groups
        if len(fusing.operator_groups) < 2:
            Logger.critical("Fusing cannot be created for a single operator.")  # pragma: no cover

        return fusing
=======
        operator_groups (Tuple[Union[OperatorsSet, OperatorSetConcat], ...]): A tuple of operator groups,
                                                                              each being either an OperatorSetConcat or an OperatorsSet.
        name (Optional[str]): The name for the Fusing instance. If not provided, it is generated from the operator groups' names.
    """
    operator_groups: Tuple[Annotated[Union[OperatorsSet, OperatorSetConcat], Field(discriminator='type')], ...]
    name: Optional[str] = None  # Will be set in the validator if not given.

    class Config:
        frozen = True

    @root_validator(pre=True, allow_reuse=True)
    def validate_and_set_name(cls, values: Dict[str, Any]) -> Dict[str, Any]:
        """
        Validate the operator_groups and set the name by concatenating operator group names.

        Args:
            values (Dict[str, Any]): Input data.

        Returns:
            Dict[str, Any]: Modified input data with 'name' set.
        """
        operator_groups = values.get('operator_groups')

        # When loading from JSON, lists are returned. If the value is a list, convert it to a tuple.
        if isinstance(operator_groups, list):
            values['operator_groups'] = tuple(operator_groups)

        if values.get('name') is None:
            # Generate the concatenated name from the operator groups
            concatenated_name = "_".join([
                op.name.value if isinstance(op.name, OperatorSetNames) else op.name
                for op in values['operator_groups']
            ])
            values['name'] = concatenated_name

        return values

    @root_validator(allow_reuse=True)
    def validate_after_initialization(cls, values: Dict[str, Any]) -> Dict[str, Any]:
        """
        Perform validation after the model has been instantiated.

        Args:
            values (Dict[str, Any]): The instantiated fusing.

        Returns:
            Dict[str, Any]: The validated values.
        """
        operator_groups = values.get('operator_groups')

        # Validate that there are at least two operator groups
        if len(operator_groups) < 2:
            Logger.critical("Fusing cannot be created for a single operator.")  # pragma: no cover

        return values
>>>>>>> afed6e31

    def contains(self, other: Any) -> bool:
        """
        Determines if the current Fusing instance contains another Fusing instance.

        Args:
            other (Any): The other Fusing instance to check against.

        Returns:
            bool: True if the other Fusing instance is contained within this one, False otherwise.
        """
        if not isinstance(other, Fusing):
            return False

        # Check for containment by comparing operator groups
        for i in range(len(self.operator_groups) - len(other.operator_groups) + 1):
            for j in range(len(other.operator_groups)):
                if self.operator_groups[i + j] != other.operator_groups[j] and not (
                        isinstance(self.operator_groups[i + j], OperatorSetConcat) and (
                        other.operator_groups[j] in self.operator_groups[i + j].operators_set)):
                    break
            else:
                # If all checks pass, the other Fusing instance is contained
                return True
        # Other Fusing instance is not contained
        return False

    def get_info(self) -> Union[Dict[str, str], str]:
        """
        Retrieves information about the Fusing instance, including its name and the sequence of operator groups.

        Returns:
            Union[Dict[str, str], str]: A dictionary with the Fusing instance's name as the key
                                        and the sequence of operator groups as the value,
                                        or just the sequence of operator groups if no name is set.
        """
        if self.name is not None:
            return {
                self.name: ' -> '.join([
                    x.name.value if isinstance(x.name, OperatorSetNames) else x.name
                    for x in self.operator_groups
                ])
            }
        return ' -> '.join([
            x.name.value if isinstance(x.name, OperatorSetNames) else x.name
            for x in self.operator_groups
        ])

class TargetPlatformModel(BaseModel):
    """
    Represents the hardware configuration used for quantized model inference.

    Attributes:
        default_qco (QuantizationConfigOptions): Default quantization configuration options for the model.
        operator_set (Optional[Tuple[OperatorsSet, ...]]): Tuple of operator sets within the model.
        fusing_patterns (Optional[Tuple[Fusing, ...]]): Tuple of fusing patterns for the model.
        tpc_minor_version (Optional[int]): Minor version of the Target Platform Configuration.
        tpc_patch_version (Optional[int]): Patch version of the Target Platform Configuration.
        tpc_platform_type (Optional[str]): Type of the platform for the Target Platform Configuration.
        add_metadata (bool): Flag to determine if metadata should be added.
        name (str): Name of the Target Platform Model.
<<<<<<< HEAD
        operator_set (Tuple[OperatorsSetBase, ...]): Tuple of operator sets within the model.
        fusing_patterns (Tuple[Fusing, ...]): Tuple of fusing patterns for the model.
=======
>>>>>>> afed6e31
        is_simd_padding (bool): Indicates if SIMD padding is applied.
        SCHEMA_VERSION (int): Version of the schema for the Target Platform Model.
    """
    default_qco: QuantizationConfigOptions
<<<<<<< HEAD
    tpc_minor_version: Optional[int] = None
    tpc_patch_version: Optional[int] = None
    tpc_platform_type: Optional[str] = None
    add_metadata: bool = True
    name: Optional[str] = "default_tp_model"
    operator_set: Optional[Tuple[OperatorsSet, ...]] = None
    fusing_patterns: Optional[Tuple[Fusing, ...]] = None
=======
    operator_set: Optional[Tuple[OperatorsSet, ...]]
    fusing_patterns: Optional[Tuple[Fusing, ...]]
    tpc_minor_version: Optional[int]
    tpc_patch_version: Optional[int]
    tpc_platform_type: Optional[str]
    add_metadata: bool = True
    name: Optional[str] = "default_tp_model"
>>>>>>> afed6e31
    is_simd_padding: bool = False

    SCHEMA_VERSION: int = 1

<<<<<<< HEAD
    model_config = ConfigDict(frozen=True)

    @model_validator(mode='after')
    def validate_after_initialization(cls, tp_model: 'TargetPlatformModel') -> 'TargetPlatformModel':
=======
    class Config:
        frozen = True

    @root_validator(allow_reuse=True)
    def validate_after_initialization(cls, values: Dict[str, Any]) -> Dict[str, Any]:
>>>>>>> afed6e31
        """
        Perform validation after the model has been instantiated.

        Args:
<<<<<<< HEAD
            tp_model (TargetPlatformModel): The instantiated target platform model.

        Returns:
            TargetPlatformModel: The validated model.
        """
        # Validate `default_qco`
        default_qco = tp_model.default_qco
        if not isinstance(default_qco, QuantizationConfigOptions):
            Logger.critical("'default_qco' must be an instance of QuantizationConfigOptions.") # pragma: no cover

        if len(default_qco.quantization_configurations) != 1:
            Logger.critical("Default QuantizationConfigOptions must contain exactly one option.") # pragma: no cover

        # Validate `operator_set` uniqueness
        operator_set = tp_model.operator_set
        if operator_set is not None:
            opsets_names = [
                op.name.value if isinstance(op, OperatorSetNames) else op.name
                for op in operator_set
            ] if operator_set else []
            if len(set(opsets_names)) != len(opsets_names):
                Logger.critical("Operator Sets must have unique names.") # pragma: no cover

        return tp_model
=======
            values (Dict[str, Any]): The instantiated target platform model.

        Returns:
            Dict[str, Any]: The validated values.
        """
        # Validate `default_qco`
        default_qco = values.get('default_qco')
        if len(default_qco.quantization_configurations) != 1:
            Logger.critical("Default QuantizationConfigOptions must contain exactly one option.")  # pragma: no cover

        # Validate `operator_set` uniqueness
        operator_set = values.get('operator_set')
        if operator_set is not None:
            opsets_names = [
                op.name.value if isinstance(op.name, OperatorSetNames) else op.name
                for op in operator_set
            ]
            if len(set(opsets_names)) != len(opsets_names):
                Logger.critical("Operator Sets must have unique names.")  # pragma: no cover

        return values
>>>>>>> afed6e31

    def get_info(self) -> Dict[str, Any]:
        """
        Get a dictionary summarizing the TargetPlatformModel properties.

        Returns:
            Dict[str, Any]: Summary of the TargetPlatformModel properties.
        """
        return {
            "Model name": self.name,
            "Operators sets": [o.get_info() for o in self.operator_set] if self.operator_set else [],
            "Fusing patterns": [f.get_info() for f in self.fusing_patterns] if self.fusing_patterns else [],
        }

    def show(self):
        """
        Display the TargetPlatformModel.
        """
        pprint.pprint(self.get_info(), sort_dicts=False)<|MERGE_RESOLUTION|>--- conflicted
+++ resolved
@@ -13,17 +13,14 @@
 # limitations under the License.
 # ==============================================================================
 import pprint
-
 from enum import Enum
 from typing import Dict, Any, Union, Tuple, List, Optional, Literal, Annotated
+
+from pydantic import BaseModel, Field, root_validator, validator, PositiveInt
+
 from mct_quantizers import QuantizationMethod
 from model_compression_toolkit.constants import FLOAT_BITWIDTH
 from model_compression_toolkit.logger import Logger
-<<<<<<< HEAD
-from pydantic import BaseModel, Field,  ConfigDict, field_validator, model_validator
-=======
-from pydantic import BaseModel, Field, root_validator, validator, PositiveInt, PrivateAttr
->>>>>>> afed6e31
 
 
 class OperatorSetNames(Enum):
@@ -49,8 +46,8 @@
     OPSET_DIV = "Div"
     OPSET_MIN = "Min"
     OPSET_MAX = "Max"
+    OPSET_PRELU = "PReLU"
     OPSET_ADD_BIAS = "AddBias"
-    OPSET_PRELU = "PReLU"
     OPSET_SWISH = "Swish"
     OPSET_SIGMOID = "Sigmoid"
     OPSET_SOFTMAX = "Softmax"
@@ -118,21 +115,6 @@
     enable_weights_quantization: bool = False
     lut_values_bitwidth: Optional[int] = None
 
-<<<<<<< HEAD
-    model_config = ConfigDict(frozen=True)  # Makes the model immutable.
-
-    @field_validator("weights_n_bits")
-    def validate_weights_n_bits(cls, value):
-        if value < 1:
-            raise ValueError("weights_n_bits must be a positive integer.")
-        return value
-
-    @field_validator("lut_values_bitwidth", mode="before")
-    def validate_lut_values_bitwidth(cls, value):
-        if value is not None and not isinstance(value, int):
-            raise ValueError("lut_values_bitwidth must be an integer or None.")
-        return value
-=======
     class Config:
         # Makes the model immutable (frozen)
         frozen = True
@@ -141,7 +123,6 @@
     def field_names(self) -> list:
         """Return a list of field names for the model."""
         return list(self.__fields__.keys())
->>>>>>> afed6e31
 
     def clone_and_edit(self, **kwargs) -> 'AttributeQuantizationConfig':
         """
@@ -153,11 +134,7 @@
         Returns:
             AttributeQuantizationConfig: A new instance of AttributeQuantizationConfig with updated attributes.
         """
-<<<<<<< HEAD
-        return self.model_copy(update=kwargs)
-=======
         return self.copy(update=kwargs)
->>>>>>> afed6e31
 
 
 class OpQuantizationConfig(BaseModel):
@@ -189,53 +166,25 @@
     simd_size: Optional[int]
     signedness: Signedness
 
-<<<<<<< HEAD
-    model_config = ConfigDict(frozen=True)  # Makes the model immutable.
-
-    @field_validator('supported_input_activation_n_bits', mode='before')
+    class Config:
+        frozen = True
+
+    @validator('supported_input_activation_n_bits', pre=True, allow_reuse=True)
     def validate_supported_input_activation_n_bits(cls, v):
         """
         Validate and process the supported_input_activation_n_bits field.
         Converts an int to a tuple containing that int.
         Ensures that if a tuple is provided, all elements are ints.
         """
-=======
-    class Config:
-        frozen = True
-
-    @validator('supported_input_activation_n_bits', pre=True, allow_reuse=True)
-    def validate_supported_input_activation_n_bits(cls, v):
-        """
-        Validate and process the supported_input_activation_n_bits field.
-        Converts an int to a tuple containing that int.
-        Ensures that if a tuple is provided, all elements are ints.
-        """
 
         if isinstance(v, int):
             v = (v,)
->>>>>>> afed6e31
 
         # When loading from JSON, lists are returned. If the value is a list, convert it to a tuple.
         if isinstance(v, list):
             v = tuple(v)
 
-<<<<<<< HEAD
-        if isinstance(v, int):
-            return (v,)
-        elif isinstance(v, tuple):
-            if all(isinstance(n, int) for n in v):
-                return v
-            else:
-                Logger.critical(
-                    f"All elements in supported_input_activation_n_bits must be integers, but got types {[type(n) for n in v]}"
-                ) # pragma: no cover
-        else:
-            Logger.critical(
-                f"supported_input_activation_n_bits only accepts int or tuple of ints, but got {type(v)}"
-            )# pragma: no cover
-=======
         return v
->>>>>>> afed6e31
 
     def get_info(self) -> Dict[str, Any]:
         """
@@ -244,11 +193,7 @@
         Returns:
             dict: Information about the quantization configuration as a dictionary.
         """
-<<<<<<< HEAD
-        return self.model_dump() # pragma: no cover
-=======
         return self.dict()  # pragma: no cover
->>>>>>> afed6e31
 
     def clone_and_edit(
         self,
@@ -267,29 +212,17 @@
             OpQuantizationConfig: Edited quantization configuration.
         """
         # Clone and update top-level attributes
-<<<<<<< HEAD
-        updated_config = self.model_copy(update=kwargs)
-=======
         updated_config = self.copy(update=kwargs)
->>>>>>> afed6e31
 
         # Clone and update nested immutable dataclasses in `attr_weights_configs_mapping`
         updated_attr_mapping = {
             attr_name: (attr_cfg.clone_and_edit(**attr_to_edit[attr_name])
-<<<<<<< HEAD
-            if attr_name in attr_to_edit else attr_cfg)
-=======
                        if attr_name in attr_to_edit else attr_cfg)
->>>>>>> afed6e31
             for attr_name, attr_cfg in updated_config.attr_weights_configs_mapping.items()
         }
 
         # Return a new instance with the updated attribute mapping
-<<<<<<< HEAD
-        return updated_config.model_copy(update={'attr_weights_configs_mapping': updated_attr_mapping})
-=======
         return updated_config.copy(update={'attr_weights_configs_mapping': updated_attr_mapping})
->>>>>>> afed6e31
 
 
 class QuantizationConfigOptions(BaseModel):
@@ -303,19 +236,6 @@
     quantization_configurations: Tuple[OpQuantizationConfig, ...]
     base_config: Optional[OpQuantizationConfig] = None
 
-<<<<<<< HEAD
-    # Pydantic v2 configuration for immutability
-    model_config = ConfigDict(frozen=True)
-
-    @model_validator(mode='before')
-    def validate_and_set_base_config(cls, values: Dict[str, Any]) -> Dict[str, Any]:
-        """
-        Validate and set the base_config based on quantization_configurations.
-
-        Args:
-            values (Dict[str, Any]): Input data.
-
-=======
     class Config:
         frozen = True
 
@@ -327,7 +247,6 @@
         Args:
             values (Dict[str, Any]): Input data.
 
->>>>>>> afed6e31
         Returns:
             Dict[str, Any]: Modified input data with base_config set appropriately.
         """
@@ -335,51 +254,6 @@
         num_configs = len(quantization_configurations)
         base_config = values.get('base_config')
 
-<<<<<<< HEAD
-
-        if not isinstance(quantization_configurations, (tuple, list)):
-            Logger.critical(
-                f"'quantization_configurations' must be a list or tuple, but received: {type(quantization_configurations)}.") # pragma: no cover
-
-        if num_configs > 1:
-            if base_config is None:
-                Logger.critical(
-                    "For multiple configurations, a 'base_config' is required for non-mixed-precision optimization.") # pragma: no cover
-            if base_config not in quantization_configurations:
-                Logger.critical("'base_config' must be included in the quantization config options.") # pragma: no cover
-        elif num_configs == 1:
-            if base_config is None:
-                # Automatically set base_config to the sole configuration
-                values['base_config'] = quantization_configurations[0]
-            elif base_config != quantization_configurations[0]:
-                Logger.critical("'base_config' should be the same as the sole item in 'quantization_configurations'.") # pragma: no cover
-        else:
-            Logger.critical(
-                "'QuantizationConfigOptions' requires at least one 'OpQuantizationConfig'. The provided configurations are empty.") # pragma: no cover
-
-        # When loading from JSON, lists are returned. If the value is a list, convert it to a tuple.
-        if isinstance(quantization_configurations, list):
-            values['quantization_configurations'] = tuple(quantization_configurations)
-
-        return values
-
-    @model_validator(mode='after')
-    def validate_after_initialization(cls, qco: 'QuantizationConfigOptions') -> Dict[str, Any]:
-        """
-        Perform validation after the model has been instantiated.
-
-        Args:
-            qco (QuantizationConfigOptions): The instantiated quantization config options.
-
-        Returns:
-            QuantizationConfigOptions: The validated model.
-        """
-        for cfg in qco.quantization_configurations:
-            if not isinstance(cfg, OpQuantizationConfig):
-                Logger.critical(
-                    f"Each option must be an instance of 'OpQuantizationConfig', but found an object of type: {type(cfg)}.") # pragma: no cover
-        return qco
-=======
         if not isinstance(quantization_configurations, (tuple, list)):
             Logger.critical(
                 f"'quantization_configurations' must be a list or tuple, but received: {type(quantization_configurations)}."
@@ -418,7 +292,6 @@
             values['quantization_configurations'] = tuple(quantization_configurations)
 
         return values
->>>>>>> afed6e31
 
     def clone_and_edit(self, **kwargs) -> 'QuantizationConfigOptions':
         """
@@ -436,34 +309,22 @@
         # Clone and update all configurations
         updated_configs = tuple(cfg.clone_and_edit(**kwargs) for cfg in self.quantization_configurations)
 
-<<<<<<< HEAD
-        return self.model_copy(update={
-=======
         return self.copy(update={
->>>>>>> afed6e31
             'base_config': updated_base_config,
             'quantization_configurations': updated_configs
         })
 
-<<<<<<< HEAD
-    def clone_and_edit_weight_attribute(self, attrs: Optional[List[str]] = None, **kwargs) -> 'QuantizationConfigOptions':
-=======
     def clone_and_edit_weight_attribute(
         self,
         attrs: Optional[List[str]] = None,
         **kwargs
     ) -> 'QuantizationConfigOptions':
->>>>>>> afed6e31
         """
         Clones the quantization configurations and edits some of their attributes' parameters.
 
         Args:
             attrs (Optional[List[str]]): Attribute names to clone and edit their configurations. If None, updates all attributes.
-<<<<<<< HEAD
-            **kwargs: Keyword arguments to edit in the attributes configuration.
-=======
             **kwargs: Keyword arguments to edit in the attributes' configuration.
->>>>>>> afed6e31
 
         Returns:
             QuantizationConfigOptions: A new instance with edited attributes configurations.
@@ -480,11 +341,7 @@
             # Ensure all attributes exist in the config
             for attr in attrs_to_update:
                 if attr not in qc.attr_weights_configs_mapping:
-<<<<<<< HEAD
-                    Logger.critical(f"Attribute '{attr}' does not exist in {qc}.") # pragma: no cover
-=======
                     Logger.critical(f"Attribute '{attr}' does not exist in {qc}.")  # pragma: no cover
->>>>>>> afed6e31
 
             # Update the specified attributes
             updated_attr_mapping = {
@@ -500,23 +357,15 @@
             updated_cfg = qc.clone_and_edit(attr_weights_configs_mapping=updated_attr_mapping)
             updated_configs.append(updated_cfg)
 
-<<<<<<< HEAD
-        return self.model_copy(update={
-=======
         return self.copy(update={
->>>>>>> afed6e31
             'base_config': updated_base_config,
             'quantization_configurations': tuple(updated_configs)
         })
 
-<<<<<<< HEAD
-    def clone_and_map_weights_attr_keys(self, layer_attrs_mapping: Optional[Dict[str, str]] = None) -> 'QuantizationConfigOptions':
-=======
     def clone_and_map_weights_attr_keys(
         self,
         layer_attrs_mapping: Optional[Dict[str, str]] = None
     ) -> 'QuantizationConfigOptions':
->>>>>>> afed6e31
         """
         Clones the quantization configurations and updates keys in attribute config mappings.
 
@@ -546,11 +395,7 @@
             updated_cfg = qc.clone_and_edit(attr_weights_configs_mapping=new_attr_mapping)
             updated_configs.append(updated_cfg)
 
-<<<<<<< HEAD
-        return self.model_copy(update={
-=======
         return self.copy(update={
->>>>>>> afed6e31
             'base_config': new_base_config,
             'quantization_configurations': tuple(updated_configs)
         })
@@ -563,21 +408,13 @@
             dict: Information about the quantization configuration options as a dictionary.
         """
         return {f'option_{i}': cfg.get_info() for i, cfg in enumerate(self.quantization_configurations)}
-<<<<<<< HEAD
-
-=======
->>>>>>> afed6e31
 
 class TargetPlatformModelComponent(BaseModel):
     """
     Component of TargetPlatformModel (Fusing, OperatorsSet, etc.).
     """
-<<<<<<< HEAD
-    model_config = ConfigDict(frozen=True)
-=======
-    class Config:
-        frozen = True
->>>>>>> afed6e31
+    class Config:
+        frozen = True
 
 
 class OperatorsSetBase(TargetPlatformModelComponent):
@@ -596,41 +433,16 @@
         name (Union[str, OperatorSetNames]): The set's label (must be unique within a TargetPlatformModel).
         qc_options (Optional[QuantizationConfigOptions]): Configuration options to use for this set of operations.
             If None, it represents a fusing set.
-<<<<<<< HEAD
+        type (Literal["OperatorsSet"]): Fixed type identifier.
     """
     name: Union[str, OperatorSetNames]
     qc_options: Optional[QuantizationConfigOptions] = None
-    type: Literal["OperatorsSet"] = "OperatorsSet"
-
-    model_config = ConfigDict(frozen=True)
-
-    @model_validator(mode='after')
-    def validate_after_initialization(cls, op_set: 'OperatorsSet') -> 'TargetPlatformModel':
-        """
-        Perform validation after the model has been instantiated.
-
-        Args:
-            op_set (OperatorsSet): The instantiated fusing.
-
-        Returns:
-            OperatorSet: The validated model.
-        """
-        if op_set.type != 'OperatorsSet':
-            Logger.critical("'type' field must not change from default value 'OperatorsSet'.")  # pragma: no cover
-
-        return op_set
-=======
-        type (Literal["OperatorsSet"]): Fixed type identifier.
-    """
-    name: Union[str, OperatorSetNames]
-    qc_options: Optional[QuantizationConfigOptions] = None
 
     # Define a private attribute _type
     type: Literal["OperatorsSet"] = "OperatorsSet"
 
     class Config:
         frozen = True
->>>>>>> afed6e31
 
     def get_info(self) -> Dict[str, Any]:
         """
@@ -648,18 +460,18 @@
 
     Attributes:
         operators_set (Tuple[OperatorsSet, ...]): Tuple of operator sets to group.
-<<<<<<< HEAD
-        qc_options (None): Configuration options for the set, always None for concatenated sets.
-        name (str): Concatenated name generated from the names of the operator sets.
+        name (Optional[str]): Concatenated name generated from the names of the operator sets.
     """
     operators_set: Tuple[OperatorsSet, ...]
-    qc_options: Optional[QuantizationConfigOptions] = None  # Always None for concatenated sets
-    name: Optional[str] = None  # Will be set in the validator
+    name: Optional[str] = None  # Will be set in the validator if not given
+
+    # Define a private attribute _type
     type: Literal["OperatorSetConcat"] = "OperatorSetConcat"
 
-    model_config = ConfigDict(frozen=True)
-
-    @model_validator(mode='before')
+    class Config:
+        frozen = True
+
+    @root_validator(pre=True, allow_reuse=True)
     def validate_and_set_name(cls, values: Dict[str, Any]) -> Dict[str, Any]:
         """
         Validate the input and set the concatenated name based on the operators_set.
@@ -670,7 +482,10 @@
         Returns:
             Dict[str, Any]: Modified input data with 'name' set.
         """
-        operators_set = values.get('operators_set', ())
+        operators_set = values['operators_set']
+
+        if len(operators_set) < 1:
+            Logger.critical("'operators_set' must contain at least one OperatorsSet") # pragma: no cover
 
         if values.get('name') is None:
             # Generate the concatenated name from the operator sets
@@ -680,80 +495,11 @@
             ])
             values['name'] = concatenated_name
 
-        # Ensure qc_options is None
-        values['qc_options'] = None
-
         return values
 
-    @model_validator(mode='after')
-    def validate_after_initialization(cls, op_set_concat: 'OperatorSetConcat') -> 'TargetPlatformModel':
-        """
-        Perform validation after the model has been instantiated.
-
-        Args:
-            op_set_concat (OperatorSetConcat): The instantiated fusing.
-
-        Returns:
-            OperatorSetConcat: The validated model.
-        """
-        if not op_set_concat.operators_set:
-            Logger.critical("OperatorSetConcat requires at least one OperatorsSet in 'operators_set'.") # pragma: no cover
-
-        if op_set_concat.type != 'OperatorSetConcat':
-            Logger.critical("'type' field must not change from default value 'OperatorSetConcat'.")# pragma: no cover
-
-        return op_set_concat
-
     def get_info(self) -> Dict[str, Any]:
         """
         Get information about the concatenated operator sets as a dictionary.
-
-        Returns:
-            Dict[str, Any]: A dictionary containing the concatenated name.
-        """
-        return {"name": self.name, "operators_set": [op.get_info() for op in self.operators_set]}
-=======
-        name (Optional[str]): Concatenated name generated from the names of the operator sets.
-    """
-    operators_set: Tuple[OperatorsSet, ...]
-    name: Optional[str] = None  # Will be set in the validator if not given
-
-    # Define a private attribute _type
-    type: Literal["OperatorSetConcat"] = "OperatorSetConcat"
-
-    class Config:
-        frozen = True
-
-    @root_validator(pre=True, allow_reuse=True)
-    def validate_and_set_name(cls, values: Dict[str, Any]) -> Dict[str, Any]:
-        """
-        Validate the input and set the concatenated name based on the operators_set.
-
-        Args:
-            values (Dict[str, Any]): Input data.
-
-        Returns:
-            Dict[str, Any]: Modified input data with 'name' set.
-        """
-        operators_set = values['operators_set']
-
-        if len(operators_set) < 1:
-            Logger.critical("'operators_set' must contain at least one OperatorsSet") # pragma: no cover
-
-        if values.get('name') is None:
-            # Generate the concatenated name from the operator sets
-            concatenated_name = "_".join([
-                op.name.value if isinstance(op.name, OperatorSetNames) else op.name
-                for op in operators_set
-            ])
-            values['name'] = concatenated_name
-
-        return values
-
-    def get_info(self) -> Dict[str, Any]:
-        """
-        Get information about the concatenated operator sets as a dictionary.
->>>>>>> afed6e31
 
         Returns:
             Dict[str, Any]: A dictionary containing the concatenated name and operator sets information.
@@ -769,66 +515,6 @@
     hence no quantization is applied between them.
 
     Attributes:
-<<<<<<< HEAD
-        operator_groups (Tuple[Union[OperatorsSet, OperatorSetConcat]]): A tuple of operator groups,
-                                                                          each being either an OperatorSetConcat or an OperatorsSet.
-        name (str): The name for the Fusing instance. If not provided, it is generated from the operator groups' names.
-    """
-    operator_groups: Tuple[Annotated[Union[OperatorsSet, OperatorSetConcat], Field(discriminator='type')],...]
-    name: Optional[str] = None  # Will be set in the validator
-
-    model_config = ConfigDict(frozen=True)
-
-    @model_validator(mode='before')
-    def validate_and_set_name(cls, values: Dict[str, Any]) -> Dict[str, Any]:
-        """
-        Validate the operator_groups and set the name by concatenating operator group names.
-
-        Args:
-            values (Dict[str, Any]): Input data.
-
-        Returns:
-            Dict[str, Any]: Modified input data with 'name' set.
-        """
-        operator_groups = values.get('operator_groups', ())
-
-        # When loading from JSON, lists are returned. If the value is a list, convert it to a tuple.
-        if isinstance(operator_groups, list):
-            values['operator_groups'] = tuple(operator_groups)
-
-        if values.get("name") is None:
-            # Generate the concatenated name from the operator groups
-            concatenated_name = "_".join([
-                op.name.value if isinstance(op.name, OperatorSetNames) else op.name
-                for op in operator_groups
-            ])
-            values['name'] = concatenated_name
-
-        return values
-
-    @model_validator(mode='after')
-    def validate_after_initialization(cls, fusing: 'Fusing') -> 'TargetPlatformModel':
-        """
-        Perform validation after the model has been instantiated.
-
-        Args:
-            fusing (Fusing): The instantiated fusing.
-
-        Returns:
-            Fusing: The validated model.
-        """
-        # Validate operator_groups is a tuple
-        if not isinstance(fusing.operator_groups, tuple):
-            Logger.critical(
-                f"Operator groups should be of type 'tuple' but is {type(fusing.operator_groups)}."
-            )  # pragma: no cover
-
-        # Validate that there are at least two operator groups
-        if len(fusing.operator_groups) < 2:
-            Logger.critical("Fusing cannot be created for a single operator.")  # pragma: no cover
-
-        return fusing
-=======
         operator_groups (Tuple[Union[OperatorsSet, OperatorSetConcat], ...]): A tuple of operator groups,
                                                                               each being either an OperatorSetConcat or an OperatorsSet.
         name (Optional[str]): The name for the Fusing instance. If not provided, it is generated from the operator groups' names.
@@ -884,7 +570,6 @@
             Logger.critical("Fusing cannot be created for a single operator.")  # pragma: no cover
 
         return values
->>>>>>> afed6e31
 
     def contains(self, other: Any) -> bool:
         """
@@ -946,24 +631,10 @@
         tpc_platform_type (Optional[str]): Type of the platform for the Target Platform Configuration.
         add_metadata (bool): Flag to determine if metadata should be added.
         name (str): Name of the Target Platform Model.
-<<<<<<< HEAD
-        operator_set (Tuple[OperatorsSetBase, ...]): Tuple of operator sets within the model.
-        fusing_patterns (Tuple[Fusing, ...]): Tuple of fusing patterns for the model.
-=======
->>>>>>> afed6e31
         is_simd_padding (bool): Indicates if SIMD padding is applied.
         SCHEMA_VERSION (int): Version of the schema for the Target Platform Model.
     """
     default_qco: QuantizationConfigOptions
-<<<<<<< HEAD
-    tpc_minor_version: Optional[int] = None
-    tpc_patch_version: Optional[int] = None
-    tpc_platform_type: Optional[str] = None
-    add_metadata: bool = True
-    name: Optional[str] = "default_tp_model"
-    operator_set: Optional[Tuple[OperatorsSet, ...]] = None
-    fusing_patterns: Optional[Tuple[Fusing, ...]] = None
-=======
     operator_set: Optional[Tuple[OperatorsSet, ...]]
     fusing_patterns: Optional[Tuple[Fusing, ...]]
     tpc_minor_version: Optional[int]
@@ -971,53 +642,19 @@
     tpc_platform_type: Optional[str]
     add_metadata: bool = True
     name: Optional[str] = "default_tp_model"
->>>>>>> afed6e31
     is_simd_padding: bool = False
 
     SCHEMA_VERSION: int = 1
 
-<<<<<<< HEAD
-    model_config = ConfigDict(frozen=True)
-
-    @model_validator(mode='after')
-    def validate_after_initialization(cls, tp_model: 'TargetPlatformModel') -> 'TargetPlatformModel':
-=======
     class Config:
         frozen = True
 
     @root_validator(allow_reuse=True)
     def validate_after_initialization(cls, values: Dict[str, Any]) -> Dict[str, Any]:
->>>>>>> afed6e31
         """
         Perform validation after the model has been instantiated.
 
         Args:
-<<<<<<< HEAD
-            tp_model (TargetPlatformModel): The instantiated target platform model.
-
-        Returns:
-            TargetPlatformModel: The validated model.
-        """
-        # Validate `default_qco`
-        default_qco = tp_model.default_qco
-        if not isinstance(default_qco, QuantizationConfigOptions):
-            Logger.critical("'default_qco' must be an instance of QuantizationConfigOptions.") # pragma: no cover
-
-        if len(default_qco.quantization_configurations) != 1:
-            Logger.critical("Default QuantizationConfigOptions must contain exactly one option.") # pragma: no cover
-
-        # Validate `operator_set` uniqueness
-        operator_set = tp_model.operator_set
-        if operator_set is not None:
-            opsets_names = [
-                op.name.value if isinstance(op, OperatorSetNames) else op.name
-                for op in operator_set
-            ] if operator_set else []
-            if len(set(opsets_names)) != len(opsets_names):
-                Logger.critical("Operator Sets must have unique names.") # pragma: no cover
-
-        return tp_model
-=======
             values (Dict[str, Any]): The instantiated target platform model.
 
         Returns:
@@ -1039,7 +676,6 @@
                 Logger.critical("Operator Sets must have unique names.")  # pragma: no cover
 
         return values
->>>>>>> afed6e31
 
     def get_info(self) -> Dict[str, Any]:
         """
