# Copyright 2025 Sony Semiconductor Israel, Inc. All rights reserved.
#
# Licensed under the Apache License, Version 2.0 (the "License");
# you may not use this file except in compliance with the License.
# You may obtain a copy of the License at
#
#     http://www.apache.org/licenses/LICENSE-2.0
#
# Unless required by applicable law or agreed to in writing, software
# distributed under the License is distributed on an "AS IS" BASIS,
# WITHOUT WARRANTIES OR CONDITIONS OF ANY KIND, either express or implied.
# See the License for the specific language governing permissions and
# limitations under the License.
# ==============================================================================
import pprint
<<<<<<< HEAD
from typing import Dict, Any, Union, Tuple, Optional, Annotated
=======
from enum import Enum
from typing import Dict, Any, Tuple, Optional
>>>>>>> 0282c79f

from pydantic import BaseModel, Field, root_validator, model_validator, ConfigDict

from mct_quantizers import QuantizationMethod
from model_compression_toolkit.constants import FLOAT_BITWIDTH
from model_compression_toolkit.logger import Logger
from model_compression_toolkit.target_platform_capabilities.schema.v1 import (
    Signedness,
    AttributeQuantizationConfig,
    OpQuantizationConfig,
    QuantizationConfigOptions,
    TargetPlatformModelComponent,
    OperatorsSetBase,
    OperatorsSet,
    OperatorSetGroup,
    Fusing)


class OperatorSetNames(str, Enum):
    CONV = "Conv"
    DEPTHWISE_CONV = "DepthwiseConv2D"
    CONV_TRANSPOSE = "ConvTranspose"
    FULLY_CONNECTED = "FullyConnected"
    CONCATENATE = "Concatenate"
    STACK = "Stack"
    UNSTACK = "Unstack"
    GATHER = "Gather"
    EXPAND = "Expend"
    BATCH_NORM = "BatchNorm"
    L2NORM = "L2Norm"
    RELU = "ReLU"
    RELU6 = "ReLU6"
    LEAKY_RELU = "LeakyReLU"
    ELU = "Elu"
    HARD_TANH = "HardTanh"
    ADD = "Add"
    SUB = "Sub"
    MUL = "Mul"
    DIV = "Div"
    MIN = "Min"
    MAX = "Max"
    PRELU = "PReLU"
    ADD_BIAS = "AddBias"
    SWISH = "Swish"
    SIGMOID = "Sigmoid"
    SOFTMAX = "Softmax"
    LOG_SOFTMAX = "LogSoftmax"
    TANH = "Tanh"
    GELU = "Gelu"
    HARDSIGMOID = "HardSigmoid"
    HARDSWISH = "HardSwish"
    FLATTEN = "Flatten"
    GET_ITEM = "GetItem"
    RESHAPE = "Reshape"
    UNSQUEEZE = "Unsqueeze"
    SQUEEZE = "Squeeze"
    PERMUTE = "Permute"
    TRANSPOSE = "Transpose"
    DROPOUT = "Dropout"
    SPLIT_CHUNK = "SplitChunk"
    MAXPOOL = "MaxPool"
    AVGPOOL = "AvgPool"
    SIZE = "Size"
    SHAPE = "Shape"
    EQUAL = "Equal"
    ARGMAX = "ArgMax"
    TOPK = "TopK"
    FAKE_QUANT = "FakeQuant"
    COMBINED_NON_MAX_SUPPRESSION = "CombinedNonMaxSuppression"
    ZERO_PADDING2D = "ZeroPadding2D"
    CAST = "Cast"
    RESIZE = "Resize"
    PAD = "Pad"
    FOLD = "Fold"
    STRIDED_SLICE = "StridedSlice"
    SSD_POST_PROCESS = "SSDPostProcess"
    EXP = "Exp"

    @classmethod
    def get_values(cls):
        return [v.value for v in cls]


class Fusing(TargetPlatformModelComponent):
    """
    Fusing defines a tuple of operators that should be combined and treated as a single operator,
    hence no quantization is applied between them.

    Attributes:
        operator_groups (Tuple[Union[OperatorsSet, OperatorSetGroup], ...]): A tuple of operator groups,
                                                                              each being either an OperatorSetGroup or an OperatorsSet.
        fuse_op_quantization_config (Optional[OpQuantizationConfig]): The quantization configuration for the fused operator.
        name (Optional[str]): The name for the Fusing instance. If not provided, it is generated from the operator groups' names.
    """
    operator_groups: Tuple[Annotated[Union[OperatorsSet, OperatorSetGroup], Field(discriminator='type')], ...]
    fuse_op_quantization_config: Optional[OpQuantizationConfig] = None
    name: Optional[str] = None  # Will be set in the validator if not given.

    model_config = ConfigDict(frozen=True)

    @model_validator(mode="before")
    def validate_and_set_name(cls, values: Dict[str, Any]) -> Dict[str, Any]:
        """
        Validate the operator_groups and set the name by concatenating operator group names.

        Args:
            values (Dict[str, Any]): Input data.

        Returns:
            Dict[str, Any]: Modified input data with 'name' set.
        """
        operator_groups = values.get('operator_groups')

        # When loading from JSON, lists are returned. If the value is a list, convert it to a tuple.
        if isinstance(operator_groups, list):
            values['operator_groups'] = tuple(operator_groups)

        if values.get('name') is None:
            # Generate the concatenated name from the operator groups
            concatenated_name = "_".join([
                op.name.value if isinstance(op.name, OperatorSetNames) else op.name
                for op in values['operator_groups']
            ])
            values['name'] = concatenated_name

        return values

    @model_validator(mode="after")
    def validate_after_initialization(cls, model: 'Fusing') -> Any:
        """
        Perform validation after the model has been instantiated.
        Ensures that there are at least two operator groups.
        """
        if len(model.operator_groups) < 2:
            Logger.critical("Fusing cannot be created for a single operator.")  # pragma: no cover

        # Check instance of fuse_op_quantization_config.
        if model.fuse_op_quantization_config is not None:
            if not isinstance(model.fuse_op_quantization_config, OpQuantizationConfig):
                Logger.critical("fuse_op_quantization_config must be an instance of OpQuantizationConfig.")  # pragma: no cover
        
        return model

    def contains(self, other: Any) -> bool:
        """
        Determines if the current Fusing instance contains another Fusing instance.

        Args:
            other (Any): The other Fusing instance to check against.

        Returns:
            bool: True if the other Fusing instance is contained within this one, False otherwise.
        """
        if not isinstance(other, Fusing):
            return False

        # Check for containment by comparing operator groups
        for i in range(len(self.operator_groups) - len(other.operator_groups) + 1):
            for j in range(len(other.operator_groups)):
                if self.operator_groups[i + j] != other.operator_groups[j] and not (
                        isinstance(self.operator_groups[i + j], OperatorSetGroup) and (
                        other.operator_groups[j] in self.operator_groups[i + j].operators_set)):
                    break
            else:
                # If all checks pass, the other Fusing instance is contained
                return True
        # Other Fusing instance is not contained
        return False

    def get_info(self) -> Union[Dict[str, str], str]:
        """
        Retrieves information about the Fusing instance, including its name and the sequence of operator groups.

        Returns:
            Union[Dict[str, str], str]: A dictionary with the Fusing instance's name as the key
                                        and the sequence of operator groups as the value,
                                        or just the sequence of operator groups if no name is set.
        """
        if self.name is not None:
            return {
                self.name: ' -> '.join([
                    x.name.value if isinstance(x.name, OperatorSetNames) else x.name
                    for x in self.operator_groups
                ])
            }
        return ' -> '.join([
            x.name.value if isinstance(x.name, OperatorSetNames) else x.name
            for x in self.operator_groups
        ])


class TargetPlatformCapabilities(BaseModel):
    """
    Represents the hardware configuration used for quantized model inference.

    Attributes:
        default_qco (QuantizationConfigOptions): Default quantization configuration options for the model.
        operator_set (Optional[Tuple[OperatorsSet, ...]]): Tuple of operator sets within the model.
        fusing_patterns (Optional[Tuple[Fusing, ...]]): Tuple of fusing patterns for the model.
        tpc_minor_version (Optional[int]): Minor version of the Target Platform Configuration.
        tpc_patch_version (Optional[int]): Patch version of the Target Platform Configuration.
        tpc_platform_type (Optional[str]): Type of the platform for the Target Platform Configuration.
        add_metadata (bool): Flag to determine if metadata should be added.
        name (str): Name of the Target Platform Model.
        is_simd_padding (bool): Indicates if SIMD padding is applied.
        SCHEMA_VERSION (int): Version of the schema for the Target Platform Model.
    """
    default_qco: QuantizationConfigOptions
    operator_set: Optional[Tuple[OperatorsSet, ...]]
    fusing_patterns: Optional[Tuple[Fusing, ...]]
    tpc_minor_version: Optional[int]
    tpc_patch_version: Optional[int]
    tpc_platform_type: Optional[str]
    add_metadata: bool = True
    name: Optional[str] = "default_tpc"
    is_simd_padding: bool = False

    SCHEMA_VERSION: int = 2

    model_config = ConfigDict(frozen=True)

    @model_validator(mode="after")
    def validate_after_initialization(cls, model: 'TargetPlatformCapabilities') -> Any:
        """
        Perform validation after the model has been instantiated.

        Args:
            model (TargetPlatformCapabilities): The instantiated target platform model.

        Returns:
            TargetPlatformCapabilities: The validated model.
        """
        # Validate `default_qco`
        default_qco = model.default_qco
        if len(default_qco.quantization_configurations) != 1:
            Logger.critical("Default QuantizationConfigOptions must contain exactly one option.")  # pragma: no cover

        # Validate `operator_set` uniqueness
        operator_set = model.operator_set
        if operator_set is not None:
            opsets_names = [
                op.name.value if isinstance(op.name, OperatorSetNames) else op.name
                for op in operator_set
            ]
            if len(set(opsets_names)) != len(opsets_names):
                Logger.critical("Operator Sets must have unique names.")  # pragma: no cover

        return model

    def get_info(self) -> Dict[str, Any]:
        """
        Get a dictionary summarizing the TargetPlatformCapabilities properties.

        Returns:
            Dict[str, Any]: Summary of the TargetPlatformCapabilities properties.
        """
        return {
            "Model name": self.name,
            "Operators sets": [o.get_info() for o in self.operator_set] if self.operator_set else [],
            "Fusing patterns": [f.get_info() for f in self.fusing_patterns] if self.fusing_patterns else [],
        }

    def show(self):
        """
        Display the TargetPlatformCapabilities.
        """
        pprint.pprint(self.get_info(), sort_dicts=False)<|MERGE_RESOLUTION|>--- conflicted
+++ resolved
@@ -13,12 +13,8 @@
 # limitations under the License.
 # ==============================================================================
 import pprint
-<<<<<<< HEAD
+from enum import Enum
 from typing import Dict, Any, Union, Tuple, Optional, Annotated
-=======
-from enum import Enum
-from typing import Dict, Any, Tuple, Optional
->>>>>>> 0282c79f
 
 from pydantic import BaseModel, Field, root_validator, model_validator, ConfigDict
 
@@ -33,8 +29,7 @@
     TargetPlatformModelComponent,
     OperatorsSetBase,
     OperatorsSet,
-    OperatorSetGroup,
-    Fusing)
+    OperatorSetGroup)
 
 
 class OperatorSetNames(str, Enum):
