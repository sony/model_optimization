--- conflicted
+++ resolved
@@ -224,16 +224,7 @@
 
         """
         pprint.pprint(self.get_info(), sort_dicts=False)
-<<<<<<< HEAD
-
-    def set_quantization_format(self,
-                                quantization_format: Any):
-        """
-        Set quantization format.
-        Args:
-            quantization_format: A quantization format (fake-quant, int8 etc.) from enum QuantizationFormat.
-        """
-        self.quantization_format = quantization_format
+
 
     def set_simd_padding(self, is_simd_padding: bool):
         """
@@ -245,5 +236,3 @@
 
         """
         self.is_simd_padding = is_simd_padding
-=======
->>>>>>> 0eac225e
