--- conflicted
+++ resolved
@@ -63,39 +63,6 @@
             ValueError: If the JSON content is invalid or cannot initialize the TargetPlatformCapabilities.
             TypeError: If the input is neither a TargetPlatformCapabilities nor a valid JSON file path.
         """
-<<<<<<< HEAD
-    if isinstance(tpc_obj_or_path, TargetPlatformCapabilities):
-        return tpc_obj_or_path
-
-    if isinstance(tpc_obj_or_path, str):
-        path = Path(tpc_obj_or_path)
-
-        if not path.exists() or not path.is_file():
-            raise FileNotFoundError(f"The path '{tpc_obj_or_path}' is not a valid file.")
-        # Verify that the file has a .json extension
-        if path.suffix.lower() != '.json':
-            raise ValueError(f"The file '{path}' does not have a '.json' extension.")
-        try:
-            with path.open('r', encoding='utf-8') as file:
-                data = file.read()
-        except OSError as e:
-            raise ValueError(f"Error reading the file '{tpc_obj_or_path}': {e.strerror}.") from e
-
-        try:
-            return TargetPlatformCapabilities.model_validate_json(data)
-        except ValueError as e:
-            raise ValueError(f"Invalid JSON for loading TargetPlatformCapabilities in '{tpc_obj_or_path}': {e}.") from e
-        except Exception as e:
-            raise ValueError(f"Unexpected error while initializing TargetPlatformCapabilities: {e}.") from e
-
-    raise TypeError(
-        f"tpc_obj_or_path must be either a TargetPlatformCapabilities instance or a string path to a JSON file, "
-        f"but received type '{type(tpc_obj_or_path).__name__}'."
-    )
-
-
-def export_target_platform_capabilities(model: TargetPlatformCapabilities, export_path: Union[str, Path]) -> None:
-=======
     if is_tpc_instance(tpc_obj_or_path):
         tpc = tpc_obj_or_path
     elif isinstance(tpc_obj_or_path, str):
@@ -112,7 +79,6 @@
 
 
 def export_target_platform_capabilities(model: schema.TargetPlatformCapabilities, export_path: Union[str, Path]) -> None:
->>>>>>> 2dbd8307
     """
     Exports a TargetPlatformCapabilities instance to a JSON file.
 
