# Copyright 2022 Sony Semiconductor Israel, Inc. All rights reserved.
#
# Licensed under the Apache License, Version 2.0 (the "License");
# you may not use this file except in compliance with the License.
# You may obtain a copy of the License at
#
#     http://www.apache.org/licenses/LICENSE-2.0
#
# Unless required by applicable law or agreed to in writing, software
# distributed under the License is distributed on an "AS IS" BASIS,
# WITHOUT WARRANTIES OR CONDITIONS OF ANY KIND, either express or implied.
# See the License for the specific language governing permissions and
# limitations under the License.
# ==============================================================================


import numpy as np
import tensorflow as tf

from mct_quantizers import KerasActivationQuantizationHolder
from tests.common_tests.helpers.generate_test_tp_model import generate_test_op_qc, generate_test_attr_configs
from tests.keras_tests.feature_networks_tests.base_keras_feature_test import BaseKerasFeatureNetworkTest
from keras import backend as K

import model_compression_toolkit as mct
from model_compression_toolkit.core.common.mixed_precision.kpi_tools.kpi import KPI
from model_compression_toolkit.core.common.user_info import UserInformation
from tests.keras_tests.tpc_keras import get_tpc_with_activation_mp_keras
from tests.keras_tests.utils import get_layers_from_model_by_type

keras = tf.keras
layers = keras.layers
tp = mct.target_platform


def get_base_mp_nbits_candidates():
    return [(4, 8), (4, 4), (4, 2),
            (8, 8), (8, 4), (8, 2),
            (2, 8), (2, 4), (2, 2)]


class MixedPrecisionActivationBaseTest(BaseKerasFeatureNetworkTest):
    def __init__(self, unit_test, activation_layers_idx, num_calibration_iter=1):
        super().__init__(unit_test, num_calibration_iter=num_calibration_iter, experimental_exporter=True)

        self.activation_layers_idx = activation_layers_idx

    def get_tpc(self):
        eight_bits = generate_test_op_qc(**generate_test_attr_configs())

        # sets all combinations of 2, 4, 8 bits for weights and activations
        mixed_precision_candidates_list = get_base_mp_nbits_candidates()

        return get_tpc_with_activation_mp_keras(base_config=eight_bits,
                                                default_config=eight_bits.clone_and_edit(attr_weights_configs_mapping={}),
                                                mp_bitwidth_candidates_list=mixed_precision_candidates_list,
                                                name="mixed_precision_activation_test")

    def get_quantization_config(self):
<<<<<<< HEAD
        return mct.core.QuantizationConfig(mct.core.QuantizationErrorMethod.MSE,
                                           mct.core.QuantizationErrorMethod.MSE,
                                           relu_bound_to_power_of_2=False,
                                           weights_bias_correction=True,
                                           weights_per_channel_threshold=True,
                                           input_scaling=False,
                                           activation_channel_equalization=False)
=======
        return mct.core.QuantizationConfig(mct.core.QuantizationErrorMethod.MSE, mct.core.QuantizationErrorMethod.MSE,
                                           relu_bound_to_power_of_2=False, weights_bias_correction=True,
                                           input_scaling=False, activation_channel_equalization=False)
>>>>>>> b62ed4e7

    def get_mixed_precision_v2_config(self):
        return mct.core.MixedPrecisionQuantizationConfigV2(num_of_images=1)

    def get_input_shapes(self):
        return [[self.val_batch_size, 16, 16, 3]]

    def create_networks(self):
        inputs = layers.Input(shape=self.get_input_shapes()[0][1:])
        x = layers.Conv2D(32, 4)(inputs)
        x = layers.BatchNormalization()(x)
        x = layers.Conv2D(32, 4)(x)
        outputs = layers.ReLU()(x)
        model = keras.Model(inputs=inputs, outputs=outputs)
        return model

    def compare(self, quantized_model, float_model, input_x=None, quantization_info: UserInformation = None):
        # This is a base test, so it does not check a thing. Only actual tests of mixed precision
        # compare things to test.
        raise NotImplementedError

    def verify_quantization(self, quantized_model, input_x, weights_layers_idx, weights_layers_channels_size,
                            activation_layers_idx, unique_tensor_values):
        # verify weights quantization
        conv_layers = get_layers_from_model_by_type(quantized_model, layers.Conv2D)
        for conv_layer, num_channels in zip(conv_layers,weights_layers_channels_size):
            for j in range(num_channels):  # quantized per channel
                self.unit_test.assertTrue(
                    np.unique(conv_layer.get_quantized_weights()['kernel'][:, :, :, j]).flatten().shape[
                        0] <= unique_tensor_values)

        # verify activation quantization
        holder_layers = get_layers_from_model_by_type(quantized_model, KerasActivationQuantizationHolder)[1:] # skip the input layer
        inp = quantized_model.input  # input placeholder
        out = [layer.output for layer in holder_layers]  # all layer outputs
        get_outputs = K.function([inp], out)
        layer_outs = get_outputs([input_x])

        # verifying fake quant nodes output
        for layer_out in layer_outs:
            self.unit_test.assertTrue(np.unique(layer_out).flatten().shape[0] <= unique_tensor_values)


class MixedPrecisionActivationSearchTest(MixedPrecisionActivationBaseTest):
    def __init__(self, unit_test):
        super().__init__(unit_test, activation_layers_idx=[1, 2, 4])

    def get_kpi(self):
        # kpi is infinity -> should give best model - 8bits on all layers for both weights and activations
        return KPI(np.inf, np.inf)

    def compare(self, quantized_model, float_model, input_x=None, quantization_info=None):
        # verify chosen activation bitwidth config
        # kpi is infinity -> should give best model - 8bits
        holder_layers = get_layers_from_model_by_type(quantized_model, KerasActivationQuantizationHolder)
        activation_bits = [layer.activation_holder_quantizer.get_config()['num_bits'] for layer in holder_layers]
        self.unit_test.assertTrue((activation_bits == [8, 8, 8]))

        self.verify_quantization(quantized_model, input_x,
                                 weights_layers_idx=[2, 3],
                                 weights_layers_channels_size=[32, 32],
                                 activation_layers_idx=self.activation_layers_idx,
                                 unique_tensor_values=256)


class MixedPrecisionActivationSearchKPI4BitsAvgTest(MixedPrecisionActivationBaseTest):
    def __init__(self, unit_test):
        super().__init__(unit_test, activation_layers_idx=[2,4])

    def get_kpi(self):
        # kpi is for 4 bits on average
        return KPI(weights_memory=17920 * 4 / 8, activation_memory=5408 * 4 / 8)

    def get_tpc(self):
        eight_bits = generate_test_op_qc(**generate_test_attr_configs())
        default_config = eight_bits.clone_and_edit(attr_weights_configs_mapping={})
        # set only 8 and 4 bit candidates for test, to verify that all layers get exactly 4 bits
        mixed_precision_candidates_list = [(8, 8), (8, 4), (4, 8), (4, 4)]

        return get_tpc_with_activation_mp_keras(base_config=eight_bits,
                                                default_config=default_config,
                                                mp_bitwidth_candidates_list=mixed_precision_candidates_list,
                                                name="mixed_precision_4bit_test")

    def compare(self, quantized_model, float_model, input_x=None, quantization_info=None):
        # verify chosen activation bitwidth config
        # kpi is 4 bit average
        holder_layers = get_layers_from_model_by_type(quantized_model, KerasActivationQuantizationHolder)[1:]
        activation_bits = [layer.activation_holder_quantizer.get_config()['num_bits'] for layer in holder_layers]

        # Note that since we're using default max aggregation for activation KPI, then there is no guarantee that the
        # activation bitwidth for each layer would be 4-bit, this assertion tests the expected result for this specific
        # test with its current setup (therefore, we don't check the input layer's bitwidth)
        self.unit_test.assertTrue((activation_bits == [4, 4]))

        # Verify final KPI
        self.unit_test.assertTrue(
            quantization_info.final_kpi.total_memory ==
            quantization_info.final_kpi.weights_memory + quantization_info.final_kpi.activation_memory,
            "Running weights and activation mixed-precision, "
            "final total memory should be equal to sum of weights and activation memory.")


class MixedPrecisionActivationSearchKPI2BitsAvgTest(MixedPrecisionActivationBaseTest):
    def __init__(self, unit_test):
        super().__init__(unit_test, activation_layers_idx=[2, 4])

    def get_kpi(self):
        # kpi is for 2 bits on average
        return KPI(weights_memory=17920.0 * 2 / 8, activation_memory=5408.0 * 2 / 8)

    def compare(self, quantized_model, float_model, input_x=None, quantization_info=None):
        # verify chosen activation bitwidth config
        # kpi is minimal
        # Note that since we're using default max aggregation for activation KPI, then there is no guarantee that the
        # activation bitwidth for each layer would be 2-bit, this assertion tests the expected result for this specific
        # test with its current setup (therefore, we don't check the input layer's bitwidth)
        holder_layers = get_layers_from_model_by_type(quantized_model, KerasActivationQuantizationHolder)[1:]
        activation_bits = [layer.activation_holder_quantizer.get_config()['num_bits'] for layer in holder_layers]
        self.unit_test.assertTrue((activation_bits == [2, 2]))

        self.verify_quantization(quantized_model, input_x,
                                 weights_layers_idx=[2, 3],
                                 weights_layers_channels_size=[32, 32],
                                 activation_layers_idx=self.activation_layers_idx,
                                 unique_tensor_values=4)

        # Verify final KPI
        self.unit_test.assertTrue(
            quantization_info.final_kpi.total_memory ==
            quantization_info.final_kpi.weights_memory + quantization_info.final_kpi.activation_memory,
            "Running weights and activation mixed-precision, "
            "final total memory should be equal to sum of weights and activation memory.")


class MixedPrecisionActivationDepthwiseTest(MixedPrecisionActivationBaseTest):
    def __init__(self, unit_test):
        super().__init__(unit_test, activation_layers_idx=[1, 3])

    def get_kpi(self):
        return KPI(np.inf, np.inf)

    def create_networks(self):
        inputs = layers.Input(shape=self.get_input_shapes()[0][1:])
        x = layers.DepthwiseConv2D(4)(inputs)
        x = layers.BatchNormalization()(x)
        x = layers.ReLU()(x)
        model = keras.Model(inputs=inputs, outputs=x)
        return model

    def compare(self, quantized_model, float_model, input_x=None, quantization_info=None):
        # verify chosen activation bitwidth config
        # kpi is infinity -> should give best model - 8bits
        holder_layers = get_layers_from_model_by_type(quantized_model, KerasActivationQuantizationHolder)
        activation_bits = [layer.activation_holder_quantizer.get_config()['num_bits'] for layer in holder_layers]
        self.unit_test.assertTrue((activation_bits == [8, 8]))


class MixedPrecisionActivationDepthwise4BitTest(MixedPrecisionActivationBaseTest):
    def __init__(self, unit_test):
        super().__init__(unit_test, activation_layers_idx=[1])

    def get_kpi(self):
        # return KPI(np.inf, np.inf)
        return KPI(48.0 * 4 / 8, 768.0 * 4 / 8)

    def get_tpc(self):
        eight_bits = generate_test_op_qc(**generate_test_attr_configs())
        default_config = eight_bits.clone_and_edit(attr_weights_configs_mapping={})
        # set only 8 and 4 bit candidates for test, to verify that all layers get exactly 4 bits
        mixed_precision_candidates_list = [(8, 8), (8, 4), (4, 8), (4, 4)]

        return get_tpc_with_activation_mp_keras(base_config=eight_bits,
                                                default_config=default_config,
                                                mp_bitwidth_candidates_list=mixed_precision_candidates_list,
                                                name="mixed_precision_depthwise_4bit_test")

    def create_networks(self):
        inputs = layers.Input(shape=self.get_input_shapes()[0][1:])
        x = layers.DepthwiseConv2D(4)(inputs)
        x = layers.BatchNormalization()(x)
        x = layers.ReLU()(x)
        model = keras.Model(inputs=inputs, outputs=x)
        return model

    def compare(self, quantized_model, float_model, input_x=None, quantization_info=None):
        # verify chosen activation bitwidth config
        # kpi is 4 bit average
        # Note that since we're using default max aggregation for activation KPI, then there is no guarantee that the
        # activation bitwidth for each layer would be 4-bit, this assertion tests the expected result for this specific
        # test with its current setup (therefore, we don't check the relu layer's bitwidth)
        holder_layer = get_layers_from_model_by_type(quantized_model, KerasActivationQuantizationHolder)[0]
        self.unit_test.assertTrue(holder_layer.activation_holder_quantizer.get_config()['num_bits']==4)


class MixedPrecisionActivationSplitLayerTest(MixedPrecisionActivationBaseTest):
    def __init__(self, unit_test):
        super().__init__(unit_test, activation_layers_idx=[1, 3, 4])

    def create_networks(self):
        inputs = layers.Input(shape=self.get_input_shapes()[0][1:])
        x = tf.split(inputs, num_or_size_splits=2, axis=1)
        c0 = layers.Conv2D(32, 4)(x[0])
        c1 = layers.Conv2D(32, 4)(x[1])
        model = keras.Model(inputs=inputs, outputs=[c0, c1])
        return model

    def get_kpi(self):
        # kpi is infinity -> should give best model - 8bits on all layers for both weights and activations
        return KPI(np.inf, np.inf)

    def compare(self, quantized_model, float_model, input_x=None, quantization_info=None):
        # verify chosen activation bitwidth config
        # kpi is infinity -> should give best model - 8bits
        holder_layers = get_layers_from_model_by_type(quantized_model, KerasActivationQuantizationHolder)
        activation_bits = [layer.activation_holder_quantizer.get_config()['num_bits'] for layer in holder_layers]
        self.unit_test.assertTrue((activation_bits == [8, 8, 8]))

        self.verify_quantization(quantized_model, input_x,
                                 weights_layers_idx=[3, 4],
                                 weights_layers_channels_size=[32, 32],
                                 activation_layers_idx=self.activation_layers_idx,
                                 unique_tensor_values=256)


class MixedPrecisionActivationOnlyTest(MixedPrecisionActivationBaseTest):
    def __init__(self, unit_test):
        super().__init__(unit_test, activation_layers_idx=[1, 3, 4])

    def create_networks(self):
        inputs = layers.Input(shape=self.get_input_shapes()[0][1:])
        x = layers.Conv2D(32, 4)(inputs)
        x = layers.BatchNormalization()(x)
        x = layers.ReLU()(x)
        outputs = layers.Conv2D(32, 4)(x)
        model = keras.Model(inputs=inputs, outputs=outputs)
        return model

    def get_tpc(self):
        eight_bits = generate_test_op_qc(**generate_test_attr_configs())
        default_config = eight_bits.clone_and_edit(attr_weights_configs_mapping={})
        mixed_precision_candidates_list = [(8, 8), (8, 4), (8, 2)]

        return get_tpc_with_activation_mp_keras(base_config=eight_bits,
                                                default_config=default_config,
                                                mp_bitwidth_candidates_list=mixed_precision_candidates_list,
                                                name="mixed_precision_activation_weights_disabled_test")

    def get_kpi(self):
        # kpi is infinity -> should give best model - 8bits on all layers for both weights and activations
        return KPI(np.inf, np.inf)

    def compare(self, quantized_model, float_model, input_x=None, quantization_info=None):
        # verify chosen activation bitwidth config
        # kpi is infinity -> should give best model - 8bits
        holder_layers = get_layers_from_model_by_type(quantized_model, KerasActivationQuantizationHolder)
        activation_bits = [layer.activation_holder_quantizer.get_config()['num_bits'] for layer in holder_layers]
        self.unit_test.assertTrue((activation_bits == [8, 8, 8]))

        self.verify_quantization(quantized_model, input_x,
                                 weights_layers_idx=[],
                                 weights_layers_channels_size=[],
                                 activation_layers_idx=self.activation_layers_idx,
                                 unique_tensor_values=256)

        # Verify final KPI
        self.unit_test.assertTrue(
            quantization_info.final_kpi.activation_memory + quantization_info.final_kpi.weights_memory ==
            quantization_info.final_kpi.total_memory,
            "Running activation mixed-precision with unconstrained weights and total KPI, "
            "final total memory should be equal to the sum of activation and weights memory.")


class MixedPrecisionActivationOnlyWeightsDisabledTest(MixedPrecisionActivationBaseTest):
    def __init__(self, unit_test):
        super().__init__(unit_test, activation_layers_idx=[1, 2, 3])

    def create_networks(self):
        inputs = layers.Input(shape=self.get_input_shapes()[0][1:])
        x = layers.Conv2D(32, 4)(inputs)
        x = layers.BatchNormalization()(x)
        outputs = layers.Conv2D(32, 4)(x)
        model = keras.Model(inputs=inputs, outputs=outputs)
        return model

    def get_tpc(self):
        eight_bits = generate_test_op_qc(**generate_test_attr_configs(enable_kernel_weights_quantization=False))
        default_config = eight_bits.clone_and_edit(attr_weights_configs_mapping={})

        mixed_precision_candidates_list = [(8, 8), (8, 4), (8, 2)]

        return get_tpc_with_activation_mp_keras(base_config=eight_bits,
                                                default_config=default_config,
                                                mp_bitwidth_candidates_list=mixed_precision_candidates_list,
                                                name="mixed_precision_activation_weights_disabled_test")

    def get_kpi(self):
        # kpi is infinity -> should give best model - 8bits on all layers for both weights and activations
        return KPI(np.inf, np.inf)

    def compare(self, quantized_model, float_model, input_x=None, quantization_info=None):
        # verify chosen activation bitwidth config
        # kpi is infinity -> should give best model - 8bits
        holder_layers = get_layers_from_model_by_type(quantized_model, KerasActivationQuantizationHolder)
        activation_bits = [layer.activation_holder_quantizer.get_config()['num_bits'] for layer in holder_layers]
        self.unit_test.assertTrue((activation_bits == [8, 8, 8]))

        self.verify_quantization(quantized_model, input_x,
                                 weights_layers_idx=[],
                                 weights_layers_channels_size=[],
                                 activation_layers_idx=self.activation_layers_idx,
                                 unique_tensor_values=256)


class MixedPrecisionActivationAddLayerTest(MixedPrecisionActivationBaseTest):
    def __init__(self, unit_test):
        super().__init__(unit_test, activation_layers_idx=[1, 2, 3])

    def get_kpi(self):
        return KPI(np.inf, np.inf)

    def create_networks(self):
        inputs = layers.Input(shape=self.get_input_shapes()[0][1:])
        x = layers.Conv2D(32, 4)(inputs)
        x = layers.Add()([x, x])
        model = keras.Model(inputs=inputs, outputs=x)
        return model

    def compare(self, quantized_model, float_model, input_x=None, quantization_info=None):
        # verify chosen activation bitwidth config
        # kpi is infinity -> should give best model - 8bits
        holder_layers = get_layers_from_model_by_type(quantized_model, KerasActivationQuantizationHolder)
        activation_bits = [h.activation_holder_quantizer.get_config()['num_bits'] for h in holder_layers]
        self.unit_test.assertTrue((activation_bits == [8, 8, 8]))

        self.verify_quantization(quantized_model, input_x,
                                 weights_layers_idx=[2],
                                 weights_layers_channels_size=[32],
                                 activation_layers_idx=self.activation_layers_idx,
                                 unique_tensor_values=256)


class MixedPrecisionActivationMultipleInputsTest(MixedPrecisionActivationBaseTest):
    def __init__(self, unit_test):
        super().__init__(unit_test, num_calibration_iter=3, activation_layers_idx=[4, 5, 6, 7, 8, 9, 10, 11, 12])
        self.num_of_inputs = 4
        self.val_batch_size = 2

    def get_kpi(self):
        return KPI(np.inf, np.inf)

    def get_input_shapes(self):
        return [[self.val_batch_size, 224, 244, 3] for _ in range(self.num_of_inputs)]

    def get_quantization_config(self):
        return mct.core.QuantizationConfig(mct.core.QuantizationErrorMethod.MSE, mct.core.QuantizationErrorMethod.MSE,
                                           relu_bound_to_power_of_2=False, weights_bias_correction=True,
                                           input_scaling=False, activation_channel_equalization=False)

    def get_mixed_precision_v2_config(self):
        return mct.core.MixedPrecisionQuantizationConfigV2(num_of_images=self.num_of_inputs)

    def create_networks(self):
        inputs_1 = layers.Input(shape=self.get_input_shapes()[0][1:])
        inputs_2 = layers.Input(shape=self.get_input_shapes()[0][1:])
        inputs_3 = layers.Input(shape=self.get_input_shapes()[0][1:])
        inputs_4 = layers.Input(shape=self.get_input_shapes()[0][1:])
        x1 = layers.Conv2D(32, 4)(inputs_1)
        x2 = layers.Conv2D(32, 4)(inputs_2)
        x3 = layers.Conv2D(32, 4)(inputs_3)
        x4 = layers.Conv2D(32, 4)(inputs_4)
        outputs = layers.Concatenate()([x1, x2, x3, x4])
        model = keras.Model(inputs=[inputs_1, inputs_2, inputs_3, inputs_4], outputs=outputs)
        return model

    def compare(self, quantized_model, float_model, input_x=None, quantization_info=None):
        # verify chosen activation bitwidth config
        # kpi is infinity -> should give best model - 8bits
        holder_layers = get_layers_from_model_by_type(quantized_model, KerasActivationQuantizationHolder)
        activation_bits = [layer.activation_holder_quantizer.get_config()['num_bits'] for layer in holder_layers]
        self.unit_test.assertTrue((activation_bits == [8, 8, 8, 8, 8, 8, 8, 8, 8]))

        self.verify_quantization(quantized_model, input_x,
                                 weights_layers_idx=[],
                                 weights_layers_channels_size=[],
                                 activation_layers_idx=self.activation_layers_idx,
                                 unique_tensor_values=256)


class MixedPrecisionTotalKPISearchTest(MixedPrecisionActivationBaseTest):
    def __init__(self, unit_test):
        super().__init__(unit_test, activation_layers_idx=[2, 4])

    def get_kpi(self):
        return KPI(np.inf, np.inf, total_memory=(17920 + 5408) * 4 / 8)

    def compare(self, quantized_model, float_model, input_x=None, quantization_info: UserInformation = None):
        # verify chosen activation bitwidth config
        holder_layers = get_layers_from_model_by_type(quantized_model, KerasActivationQuantizationHolder)[1:]
        activation_bits = [layer.activation_holder_quantizer.get_config()['num_bits'] for layer in holder_layers]
        self.unit_test.assertTrue((activation_bits == [4, 4]))

        self.verify_quantization(quantized_model, input_x,
                                 weights_layers_idx=[2, 3],
                                 weights_layers_channels_size=[32, 32],
                                 activation_layers_idx=self.activation_layers_idx,
                                 unique_tensor_values=16)

        # Verify final KPI
        self.unit_test.assertTrue(
            quantization_info.final_kpi.total_memory ==
            quantization_info.final_kpi.weights_memory + quantization_info.final_kpi.activation_memory,
            "Running weights and activation mixed-precision, "
            "final total memory should be equal to sum of weights and activation memory.")


class MixedPrecisionMultipleKPIsTightSearchTest(MixedPrecisionActivationBaseTest):
    def __init__(self, unit_test):
        super().__init__(unit_test, activation_layers_idx=[2, 4])

    def get_kpi(self):
        weights = 17920 * 4 / 8
        activation = 5408 * 4 / 8
        return KPI(weights, activation, total_memory=weights + activation)

    def compare(self, quantized_model, float_model, input_x=None, quantization_info: UserInformation = None):
        # verify chosen activation bitwidth config
        holder_layers = get_layers_from_model_by_type(quantized_model, KerasActivationQuantizationHolder)[1:]
        activation_bits = [layer.activation_holder_quantizer.get_config()['num_bits'] for layer in holder_layers]
        self.unit_test.assertTrue((activation_bits == [4, 4]))

        self.verify_quantization(quantized_model, input_x,
                                 weights_layers_idx=[2, 3],
                                 weights_layers_channels_size=[32, 32],
                                 activation_layers_idx=self.activation_layers_idx,
                                 unique_tensor_values=16)

        # Verify final KPI
        self.unit_test.assertTrue(
            quantization_info.final_kpi.total_memory ==
            quantization_info.final_kpi.weights_memory + quantization_info.final_kpi.activation_memory,
            "Running weights and activation mixed-precision, "
            "final total memory should be equal to sum of weights and activation memory.")


class MixedPrecisionReducedTotalKPISearchTest(MixedPrecisionActivationBaseTest):
    def __init__(self, unit_test):
        super().__init__(unit_test, activation_layers_idx=[2, 4])

    def get_kpi(self):
        weights = 17920 * 4 / 8
        activation = 5408 * 4 / 8
        return KPI(weights, activation, total_memory=(weights + activation) / 2)

    def compare(self, quantized_model, float_model, input_x=None, quantization_info: UserInformation = None):
        # verify chosen activation bitwidth config
        holder_layers = get_layers_from_model_by_type(quantized_model, KerasActivationQuantizationHolder)[1:]
        activation_bits = [layer.activation_holder_quantizer.get_config()['num_bits'] for layer in holder_layers]
        self.unit_test.assertTrue((activation_bits == [2, 2]))

        self.verify_quantization(quantized_model, input_x,
                                 weights_layers_idx=[2, 3],
                                 weights_layers_channels_size=[32, 32],
                                 activation_layers_idx=self.activation_layers_idx,
                                 unique_tensor_values=16)

        # Verify final KPI
        self.unit_test.assertTrue(
            quantization_info.final_kpi.total_memory ==
            quantization_info.final_kpi.weights_memory + quantization_info.final_kpi.activation_memory,
            "Running weights and activation mixed-precision, "
            "final total memory should be equal to sum of weights and activation memory.")<|MERGE_RESOLUTION|>--- conflicted
+++ resolved
@@ -57,19 +57,12 @@
                                                 name="mixed_precision_activation_test")
 
     def get_quantization_config(self):
-<<<<<<< HEAD
         return mct.core.QuantizationConfig(mct.core.QuantizationErrorMethod.MSE,
                                            mct.core.QuantizationErrorMethod.MSE,
                                            relu_bound_to_power_of_2=False,
                                            weights_bias_correction=True,
-                                           weights_per_channel_threshold=True,
                                            input_scaling=False,
                                            activation_channel_equalization=False)
-=======
-        return mct.core.QuantizationConfig(mct.core.QuantizationErrorMethod.MSE, mct.core.QuantizationErrorMethod.MSE,
-                                           relu_bound_to_power_of_2=False, weights_bias_correction=True,
-                                           input_scaling=False, activation_channel_equalization=False)
->>>>>>> b62ed4e7
 
     def get_mixed_precision_v2_config(self):
         return mct.core.MixedPrecisionQuantizationConfigV2(num_of_images=1)
