# Copyright 2022 Sony Semiconductor Israel, Inc. All rights reserved.
#
# Licensed under the Apache License, Version 2.0 (the "License");
# you may not use this file except in compliance with the License.
# You may obtain a copy of the License at
#
#     http://www.apache.org/licenses/LICENSE-2.0
#
# Unless required by applicable law or agreed to in writing, software
# distributed under the License is distributed on an "AS IS" BASIS,
# WITHOUT WARRANTIES OR CONDITIONS OF ANY KIND, either express or implied.
# See the License for the specific language governing permissions and
# limitations under the License.
# ==============================================================================
import copy
import os

import tensorflow as tf
import numpy as np

from tests.keras_tests.feature_networks_tests.feature_networks.mixed_precision_tests import \
    MixedPrecisionActivationBaseTest
from tests.keras_tests.tpc_keras import get_tpc
from tests.keras_tests.feature_networks_tests.base_keras_feature_test import BaseKerasFeatureNetworkTest
import model_compression_toolkit as mct
from model_compression_toolkit import quantizers_infrastructure as qi, MixedPrecisionQuantizationConfigV2
import os
from model_compression_toolkit.core.keras.default_framework_info import KERNEL

keras = tf.keras
layers = keras.layers


class QuantizationAwareTrainingTest(BaseKerasFeatureNetworkTest):
    def __init__(self, unit_test, layer, weight_bits=2, activation_bits=4, finalize=False,
                 weights_quantization_method=mct.target_platform.QuantizationMethod.POWER_OF_TWO,
                 activation_quantization_method=mct.target_platform.QuantizationMethod.POWER_OF_TWO,
                 test_loading=False):
        self.layer = layer
        self.weight_bits = weight_bits
        self.activation_bits = activation_bits
        assert finalize is False, 'MCT QAT Finalize is disabled until exporter is fully supported'
        self.finalize = finalize
        self.weights_quantization_method = weights_quantization_method
        self.activation_quantization_method = activation_quantization_method
        self.test_loading = test_loading
        super().__init__(unit_test)

    def get_tpc(self):
        return get_tpc("QAT_test", weight_bits=self.weight_bits, activation_bits=self.activation_bits,
                       weights_quantization_method=self.weights_quantization_method,
                       activation_quantization_method=self.activation_quantization_method)

    def run_test(self, experimental_facade=False, **kwargs):
        model_float = self.create_networks()
        ptq_model, quantization_info, custom_objects = mct.keras_quantization_aware_training_init(model_float,
                                                                                                  self.representative_data_gen,
                                                                                                  fw_info=self.get_fw_info(),
                                                                                                  target_platform_capabilities=self.get_tpc())

        ptq_model2 = None
        if self.test_loading:
            ptq_model.save('qat2model.h5')
            ptq_model2 = mct.keras_load_quantized_model('qat2model.h5')
            os.remove('qat2model.h5')

        if self.finalize:
            ptq_model = mct.keras_quantization_aware_training_finalize(ptq_model)

        self.compare(ptq_model,
                     model_float,
                     ptq_model2,
                     input_x=self.representative_data_gen(),
                     quantization_info=quantization_info)

    def compare(self, quantized_model, float_model, loaded_model, input_x=None, quantization_info=None):
        if self.test_loading:
            for lo, ll in zip(quantized_model.layers, loaded_model.layers):
                if isinstance(ll, qi.KerasQuantizationWrapper):
                    self.unit_test.assertTrue(isinstance(lo, qi.KerasQuantizationWrapper))
                if isinstance(lo, qi.KerasQuantizationWrapper):
                    self.unit_test.assertTrue(isinstance(ll, qi.KerasQuantizationWrapper))
                    for w_ll, w_lo in zip(ll.weights, lo.weights):
                        self.unit_test.assertTrue(np.all(w_ll.numpy() == w_lo.numpy()))

        if self.finalize:
            self.unit_test.assertTrue(isinstance(quantized_model.layers[2], type(self.layer)))
        else:
            self.unit_test.assertTrue(isinstance(quantized_model.layers[2].layer, type(self.layer)))

            # TODO:refactor test
            # _, qconfig = quantized_model.layers[2].quantize_config.get_weights_and_quantizers(quantized_model.layers[2].layer)[0]
            # self.unit_test.assertTrue(qconfig.num_bits == self.weight_bits)


class QuantizationAwareTrainingQuantizersTest(QuantizationAwareTrainingTest):

    def __init__(self, unit_test, weight_bits=8, activation_bits=4, finalize=False):
        super().__init__(unit_test, layers.DepthwiseConv2D(5, activation='relu'),
                         weight_bits=weight_bits, activation_bits=activation_bits, finalize=finalize)

    def create_networks(self):
        inputs = layers.Input(shape=self.get_input_shapes()[0][1:])
        outputs = self.layer(inputs)
        w = np.arange(5 * 5 * 3, dtype=np.float32).reshape((3, 5, 5, 1)).transpose((1, 2, 0, 3))
        # Add LSB to verify the correct threshold is chosen and applied per channel
        w[0, 0, :, 0] += np.array([0.25, 0.5, 0.])
        self.layer.weights[0].assign(w)
        return keras.Model(inputs=inputs, outputs=outputs)

    def compare(self, quantized_model, float_model, loaded_model, input_x=None, quantization_info=None):
        if self.finalize:
            self.unit_test.assertTrue(isinstance(quantized_model.layers[2], layers.DepthwiseConv2D))
            dw_weight = float_model.layers[1].weights[0].numpy()
            quantized_dw_weight = quantized_model.layers[2].weights[0].numpy()
        else:
            self.unit_test.assertTrue(isinstance(quantized_model.layers[2].layer, layers.DepthwiseConv2D))
            for name, quantizer in quantized_model.layers[2].weights_quantizers.items():
                w_select = [w for w in float_model.layers[1].weights if name + ":0" in w.name]
                if len(w_select) != 1:
                    raise Exception()
                dw_weight = w_select[0]
                quantized_dw_weight = quantizer(dw_weight, False)
        self.unit_test.assertTrue(np.all(dw_weight == quantized_dw_weight))


class QATWrappersTest(BaseKerasFeatureNetworkTest):
    def __init__(self, unit_test, layer, weight_bits=2, activation_bits=4, finalize=True,
                 weights_quantization_method=mct.target_platform.QuantizationMethod.POWER_OF_TWO,
                 activation_quantization_method=mct.target_platform.QuantizationMethod.POWER_OF_TWO,
                 test_loading=False):
        self.layer = layer
        self.weight_bits = weight_bits
        self.activation_bits = activation_bits
        self.finalize = finalize
        self.weights_quantization_method = weights_quantization_method
        self.activation_quantization_method = activation_quantization_method
        assert test_loading == False, "Loading is currently not working in tf2.10 and below." # TODO
        self.test_loading = test_loading
        super().__init__(unit_test)

    def get_tpc(self):
        return get_tpc("QAT_wrappers_test", weight_bits=self.weight_bits, activation_bits=self.activation_bits,
                       weights_quantization_method=self.weights_quantization_method,
                       activation_quantization_method=self.activation_quantization_method)

    def create_networks(self):
        inputs = layers.Input(shape=self.get_input_shapes()[0][1:])
        outputs = self.layer(inputs)
        return keras.Model(inputs=inputs, outputs=outputs)

    def run_test(self, experimental_facade=False, **kwargs):
        model_float = self.create_networks()
        ptq_model, quantization_info, custom_objects = mct.keras_quantization_aware_training_init(model_float,
                                                                                                  self.representative_data_gen,
                                                                                                  fw_info=self.get_fw_info(),
                                                                                                  target_platform_capabilities=self.get_tpc())

        # PTQ model
        in_tensor = np.random.randn(1, *ptq_model.input_shape[1:])
        out_ptq_model = ptq_model(in_tensor)

        # QAT model
        qat_model = ptq_model
        if self.test_loading:
            qat_model.save('qat2model.h5')
            qat_model = mct.keras_load_quantized_model('qat2model.h5')
            os.remove('qat2model.h5')

        self.compare(qat_model,
                     finalize=False,
                     input_x=self.representative_data_gen(),
                     quantization_info=quantization_info)

        out_qat_model = qat_model(in_tensor)
        self.unit_test.assertTrue(
            np.isclose(np.linalg.norm(out_qat_model - out_ptq_model) / np.linalg.norm(out_ptq_model), 0, atol=1e-6))

        if self.finalize:
            # QAT finalize model
            qat_finalize_model = mct.keras_quantization_aware_training_finalize(qat_model)
            self.compare(qat_finalize_model,
                         finalize=True,
                         input_x=self.representative_data_gen(),
                         quantization_info=quantization_info)
            out_qat_finalize_model = qat_finalize_model(in_tensor)
            self.unit_test.assertTrue(
                np.isclose(np.linalg.norm(out_qat_finalize_model - out_ptq_model) / np.linalg.norm(out_ptq_model), 0,
                           atol=1e-6))

    def compare(self, qat_model, finalize=False, input_x=None, quantization_info=None):

        for layer in qat_model.layers:
            if isinstance(layer, qi.KerasQuantizationWrapper):
                # Check Activation quantizers
                if layer.is_activation_quantization:
                    for quantizer in layer.activation_quantizers:
                        if finalize:
                            self.unit_test.assertTrue(isinstance(quantizer, qi.BaseKerasInferableQuantizer))
                            # q = QUANTIZATION_METHOD_2_ACTIVATION_QUANTIZER[self.activation_quantization_method]
                            # self.unit_test.assertTrue(isinstance(layer.activation_quantizers[0], q))
                        else:
                            self.unit_test.assertTrue(isinstance(quantizer, qi.BaseKerasTrainableQuantizer))
                            # q = METHOD2ACTQUANTIZER[mct.TrainingMethod.STE][self.activation_quantization_method]
                            # self.unit_test.assertTrue(isinstance(layer.activation_quantizers[0], q))


                # Check Weight quantizers
                if layer.is_weights_quantization:
                    for name, quantizer in layer.weights_quantizers.items():
                        if finalize:
                            self.unit_test.assertTrue(isinstance(quantizer, qi.BaseKerasInferableQuantizer))
                            # q = QUANTIZATION_METHOD_2_WEIGHTS_QUANTIZER[self.weights_quantization_method]
                            # self.unit_test.assertTrue(isinstance(layer.weights_quantizers[KERNEL], q))
                        else:
                            self.unit_test.assertTrue(isinstance(quantizer, qi.BaseKerasTrainableQuantizer))
<<<<<<< HEAD
                            # q = METHOD2WEIGHTQUANTIZER[mct.TrainingMethod.STE][self.weights_quantization_method]
                            # self.unit_test.assertTrue(isinstance(layer.weights_quantizers[KERNEL], q))
=======
                            q = METHOD2WEIGHTQUANTIZER[mct.TrainingMethod.STE][self.weights_quantization_method]
                            self.unit_test.assertTrue(isinstance(layer.weights_quantizers[KERNEL], q))


class QATWrappersMixedPrecisionCfgTest(MixedPrecisionActivationBaseTest):
    def __init__(self, unit_test, kpi_weights=np.inf, kpi_activation=np.inf, expected_mp_cfg=[0,0,0,0]):
        self.kpi_weights = kpi_weights
        self.kpi_activation = kpi_activation
        self.expected_mp_cfg = expected_mp_cfg
        super().__init__(unit_test, activation_layers_idx=[1, 3, 6])

    def run_test(self, experimental_facade=False, **kwargs):
        model_float = self.create_networks()
        config = mct.CoreConfig(mixed_precision_config=MixedPrecisionQuantizationConfigV2())
        qat_ready_model, quantization_info, custom_objects = mct.keras_quantization_aware_training_init(
            model_float,
            self.representative_data_gen_experimental,
            mct.KPI(weights_memory=self.kpi_weights, activation_memory=self.kpi_activation),
            core_config=config,
            fw_info=self.get_fw_info(),
            target_platform_capabilities=self.get_tpc())

        self.compare(qat_ready_model, quantization_info)

    def compare(self, qat_ready_model, quantization_info):

        # check that MP search returns 8 bits configuration for all layers
        self.unit_test.assertTrue(all(quantization_info.mixed_precision_cfg == self.expected_mp_cfg))

        # check that quantizer gets multiple bits configuration
        for layer in qat_ready_model.layers:
            if isinstance(layer, qi.KerasQuantizationWrapper):
                if layer.is_weights_quantization:
                    self.unit_test.assertTrue(len(layer.weights_quantizers['kernel'].quantization_config.weights_bits_candidates) > 1)
                if layer.is_activation_quantization:
                    self.unit_test.assertTrue(len(layer.activation_quantizers[0].quantization_config.activation_bits_candidates) > 1)

>>>>>>> 8b7f2786
<|MERGE_RESOLUTION|>--- conflicted
+++ resolved
@@ -214,12 +214,8 @@
                             # self.unit_test.assertTrue(isinstance(layer.weights_quantizers[KERNEL], q))
                         else:
                             self.unit_test.assertTrue(isinstance(quantizer, qi.BaseKerasTrainableQuantizer))
-<<<<<<< HEAD
                             # q = METHOD2WEIGHTQUANTIZER[mct.TrainingMethod.STE][self.weights_quantization_method]
                             # self.unit_test.assertTrue(isinstance(layer.weights_quantizers[KERNEL], q))
-=======
-                            q = METHOD2WEIGHTQUANTIZER[mct.TrainingMethod.STE][self.weights_quantization_method]
-                            self.unit_test.assertTrue(isinstance(layer.weights_quantizers[KERNEL], q))
 
 
 class QATWrappersMixedPrecisionCfgTest(MixedPrecisionActivationBaseTest):
@@ -255,4 +251,3 @@
                 if layer.is_activation_quantization:
                     self.unit_test.assertTrue(len(layer.activation_quantizers[0].quantization_config.activation_bits_candidates) > 1)
 
->>>>>>> 8b7f2786
