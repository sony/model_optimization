# Copyright 2021 Sony Semiconductors Israel, Inc. All rights reserved.
#
# Licensed under the Apache License, Version 2.0 (the "License");
# you may not use this file except in compliance with the License.
# You may obtain a copy of the License at
#
#     http://www.apache.org/licenses/LICENSE-2.0
#
# Unless required by applicable law or agreed to in writing, software
# distributed under the License is distributed on an "AS IS" BASIS,
# WITHOUT WARRANTIES OR CONDITIONS OF ANY KIND, either express or implied.
# See the License for the specific language governing permissions and
# limitations under the License.
# ==============================================================================
import copy

import numpy as np
import unittest
from functools import partial
from tensorflow.keras.applications.mobilenet_v2 import MobileNetV2

from model_compression_toolkit.common.constants import TENSORFLOW
from model_compression_toolkit.common.mixed_precision.distance_weighting import get_average_weights
from model_compression_toolkit.common.mixed_precision.kpi import KPI
from model_compression_toolkit.common.mixed_precision.mixed_precision_quantization_config import \
    DEFAULT_MIXEDPRECISION_CONFIG, MixedPrecisionQuantizationConfig
from model_compression_toolkit.common.mixed_precision.mixed_precision_search_facade import search_bit_width, \
    BitWidthSearchMethod
from model_compression_toolkit.common.mixed_precision.search_methods.linear_programming import \
    mp_integer_programming_search
from model_compression_toolkit.common.quantization.quantization_analyzer import analyzer_graph
from model_compression_toolkit.common.quantization.quantization_params_generation.qparams_computation import \
    calculate_quantization_params
from model_compression_toolkit.common.quantization.set_node_quantization_config import \
    set_quantization_configuration_to_graph
from model_compression_toolkit.common.model_collector import ModelCollector
<<<<<<< HEAD
from model_compression_toolkit import get_model, DEFAULTCONFIG
from model_compression_toolkit.common.similarity_analyzer import compute_mse
=======
from model_compression_toolkit import get_model
from model_compression_toolkit.hardware_models.keras_hardware_model.keras_default import generate_fhw_model_keras
>>>>>>> 9c30ee93
from model_compression_toolkit.keras.constants import DEFAULT_HWM
from model_compression_toolkit.keras.default_framework_info import DEFAULT_KERAS_INFO
from model_compression_toolkit.keras.keras_implementation import KerasImplementation
from tests.common_tests.helpers.generate_test_hw_model import generate_test_hw_model


class TestLpSearchBitwidth(unittest.TestCase):

    def test_search(self):
        target_kpi = KPI(2)
        layer_to_kpi_mapping = {0: {2: KPI(1),
                                    1: KPI(2),
                                    0: KPI(3)}}

        bit_cfg = mp_integer_programming_search({0: [0, 1, 2]},
                                                lambda x, y: 0,
                                                lambda x: layer_to_kpi_mapping[0][x[0]],
                                                target_kpi)

        self.assertTrue(len(bit_cfg) == 1)
        self.assertTrue(bit_cfg[0] == 1)

        target_kpi = KPI(0)  # Infeasible solution!
        with self.assertRaises(Exception):
            bit_cfg = mp_integer_programming_search({0: [0, 1, 2]},
                                                    lambda x, y: 0,
                                                    lambda x: layer_to_kpi_mapping[0][x[0]],
                                                    target_kpi)

        bit_cfg = mp_integer_programming_search({0: [0, 1, 2]},
                                                lambda x, y: 0,
                                                lambda x: layer_to_kpi_mapping[0][x[0]],
                                                KPI(np.inf))

        self.assertTrue(len(bit_cfg) == 1)
        self.assertTrue(bit_cfg[0] == 2)


class TestSearchBitwidthConfiguration(unittest.TestCase):

    def test_search_engine(self):
<<<<<<< HEAD
        qc = MixedPrecisionQuantizationConfig(DEFAULTCONFIG,
                                              compute_mse,
                                              get_average_weights,
                                              num_of_images=1)
        KERAS_DEFAULT_MODEL = get_model(TENSORFLOW, DEFAULT_HWM)
=======
        qc = copy.deepcopy(DEFAULT_MIXEDPRECISION_CONFIG)
        hw_model = generate_test_hw_model({'enable_activation_quantization': False})
        fw_hw_model = generate_fhw_model_keras(name="bitwidth_cfg_test", hardware_model=hw_model)
        qc.num_of_images=1
        qc.weights_n_bits = [8]
>>>>>>> 9c30ee93
        fw_info = DEFAULT_KERAS_INFO
        in_model = MobileNetV2()
        keras_impl = KerasImplementation()

        def dummy_representative_dataset():
            return None

        graph = keras_impl.model_reader(in_model, dummy_representative_dataset)  # model reading
        graph.set_fw_info(fw_info)
        graph.set_fw_hw_model(fw_hw_model)
        graph = set_quantization_configuration_to_graph(graph=graph,
                                                        quant_config=qc)

        for node in graph.nodes:
            node.prior_info = keras_impl.get_node_prior_info(node=node,
                                                             fw_info=fw_info,
                                                             graph=graph)

        analyzer_graph(keras_impl.attach_sc_to_node,
                       graph,
                       fw_info)

        mi = ModelCollector(graph,
                            fw_info=DEFAULT_KERAS_INFO,
                            fw_impl=keras_impl)

        for i in range(10):
            mi.infer([np.random.randn(1, 224, 224, 3)])

        calculate_quantization_params(graph,
                                      fw_info,
                                      fw_impl=keras_impl)
        keras_sens_eval = partial(keras_impl.get_sensitivity_evaluation_fn,
                                  representative_data_gen=lambda: [np.random.random((1, 224, 224, 3))],
                                  fw_info=fw_info)

        cfg = search_bit_width(graph,
                               qc,
                               DEFAULT_KERAS_INFO,
                               KPI(np.inf),
                               keras_sens_eval,
                               BitWidthSearchMethod.INTEGER_PROGRAMMING)

        with self.assertRaises(Exception):
            cfg = search_bit_width(graph,
                                   qc,
                                   DEFAULT_KERAS_INFO,
                                   KPI(np.inf),
                                   keras_sens_eval,
                                   None)

        with self.assertRaises(Exception):
            cfg = search_bit_width(graph,
                                   qc,
                                   DEFAULT_KERAS_INFO,
                                   None,
                                   keras_sens_eval,
                                   BitWidthSearchMethod.INTEGER_PROGRAMMING)


if __name__ == '__main__':
    unittest.main()<|MERGE_RESOLUTION|>--- conflicted
+++ resolved
@@ -34,13 +34,9 @@
 from model_compression_toolkit.common.quantization.set_node_quantization_config import \
     set_quantization_configuration_to_graph
 from model_compression_toolkit.common.model_collector import ModelCollector
-<<<<<<< HEAD
+
 from model_compression_toolkit import get_model, DEFAULTCONFIG
 from model_compression_toolkit.common.similarity_analyzer import compute_mse
-=======
-from model_compression_toolkit import get_model
-from model_compression_toolkit.hardware_models.keras_hardware_model.keras_default import generate_fhw_model_keras
->>>>>>> 9c30ee93
 from model_compression_toolkit.keras.constants import DEFAULT_HWM
 from model_compression_toolkit.keras.default_framework_info import DEFAULT_KERAS_INFO
 from model_compression_toolkit.keras.keras_implementation import KerasImplementation
@@ -82,19 +78,12 @@
 class TestSearchBitwidthConfiguration(unittest.TestCase):
 
     def test_search_engine(self):
-<<<<<<< HEAD
+
         qc = MixedPrecisionQuantizationConfig(DEFAULTCONFIG,
                                               compute_mse,
                                               get_average_weights,
                                               num_of_images=1)
         KERAS_DEFAULT_MODEL = get_model(TENSORFLOW, DEFAULT_HWM)
-=======
-        qc = copy.deepcopy(DEFAULT_MIXEDPRECISION_CONFIG)
-        hw_model = generate_test_hw_model({'enable_activation_quantization': False})
-        fw_hw_model = generate_fhw_model_keras(name="bitwidth_cfg_test", hardware_model=hw_model)
-        qc.num_of_images=1
-        qc.weights_n_bits = [8]
->>>>>>> 9c30ee93
         fw_info = DEFAULT_KERAS_INFO
         in_model = MobileNetV2()
         keras_impl = KerasImplementation()
