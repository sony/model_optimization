import functools

import keras
import unittest

from keras.layers import Dense
from tensorflow.keras.layers import Conv2D, BatchNormalization, ReLU, Input, SeparableConv2D, Reshape
from tensorflow import initializers
import numpy as np
import tensorflow as tf

import model_compression_toolkit.core.common.hessian as hessian_common
from model_compression_toolkit.core.keras.default_framework_info import DEFAULT_KERAS_INFO
from model_compression_toolkit.core.keras.keras_implementation import KerasImplementation
from model_compression_toolkit.target_platform_capabilities.tpc_models.imx500_tpc.latest import generate_keras_tpc

import model_compression_toolkit as mct
from tests.common_tests.helpers.prep_graph_for_func_test import prepare_graph_with_configs

tp = mct.target_platform


def basic_derivative_model(input_shape):
    inputs = Input(shape=input_shape)
    outputs = 2 * inputs + 1
    return keras.Model(inputs=inputs, outputs=outputs)


def basic_model(input_shape):
    random_uniform = initializers.random_uniform(0, 1)
    inputs = Input(shape=input_shape)
    x = Conv2D(2, 3, padding='same', name="conv2d")(inputs)
    x_bn = BatchNormalization(gamma_initializer='random_normal', beta_initializer='random_normal',
                              moving_mean_initializer='random_normal', moving_variance_initializer=random_uniform,
                              name="bn1")(x)
    outputs = ReLU()(x_bn)
    return keras.Model(inputs=inputs, outputs=outputs)


def advenced_model(input_shape):
    random_uniform = initializers.random_uniform(0, 1)
    inputs = Input(shape=input_shape, name='input1')
    x = Conv2D(2, 3, padding='same', name="conv2d_1")(inputs)
    x_bn = BatchNormalization(gamma_initializer='random_normal', beta_initializer='random_normal',
                              moving_mean_initializer='random_normal', moving_variance_initializer=random_uniform,
                              name="bn1")(x)
    x_relu = ReLU(name='relu1')(x_bn)
    x_2 = Conv2D(2, 3, padding='same', name="conv2d_2")(x_relu)
    x_bn2 = BatchNormalization(gamma_initializer='random_normal', beta_initializer='random_normal',
                               moving_mean_initializer='random_normal', moving_variance_initializer=random_uniform,
                               name='bn2')(x_2)
    x_reshape = Reshape((-1,), name='reshape1')(x_bn2)
    x_bn3 = BatchNormalization(gamma_initializer='random_normal', beta_initializer='random_normal',
                               moving_mean_initializer='random_normal', moving_variance_initializer=random_uniform,
                               name='bn3')(
        x_reshape)
    outputs = ReLU(name='relu2')(x_bn3)
    return keras.Model(inputs=inputs, outputs=outputs)


def multiple_output_model(input_shape):
    inputs = Input(shape=input_shape)
    x = Dense(2)(inputs)
    x = Conv2D(2, 4)(x)
    x = BatchNormalization()(x)
    out1 = ReLU(max_value=6.0)(x)
    out2 = Conv2D(2, 4)(out1)
    return keras.Model(inputs=inputs, outputs=[out1, out2])


def inputs_as_list_model(input_shape):
    input1 = Input(shape=input_shape)
    input2 = Input(shape=input_shape)
    x_stack = tf.stack([input1, input2])
    x_conv = Conv2D(2, 3, padding='same', name="conv2d")(x_stack)
    x_bn = BatchNormalization()(x_conv)
    outputs = ReLU()(x_bn)
    return keras.Model(inputs=[input1, input2], outputs=outputs)

def multiple_outputs_node_model(input_shape):
    inputs = Input(shape=input_shape)
    x_conv = Conv2D(2, 3, padding='same', name="conv2d")(inputs)
    x_bn = BatchNormalization()(x_conv)
    x_relu = ReLU()(x_bn)
    x_split = tf.split(x_relu, num_or_size_splits=2, axis=-1)
    outputs = x_split[0]+x_split[1]
<<<<<<< HEAD
=======
    return keras.Model(inputs=inputs, outputs=outputs)


def model_with_output_replacements(input_shape):
    random_uniform = initializers.random_uniform(0, 1)
    inputs = Input(shape=input_shape)
    x = Conv2D(2, 3, padding='same', name="conv2d")(inputs)
    x_bn = BatchNormalization(gamma_initializer='random_normal', beta_initializer='random_normal',
                              moving_mean_initializer='random_normal', moving_variance_initializer=random_uniform,
                              name="bn1")(x)
    x_relu = ReLU()(x_bn)
    x_soft = tf.nn.softmax(x_relu)
    outputs = tf.math.argmax(x_soft)

>>>>>>> c1bae64e
    return keras.Model(inputs=inputs, outputs=outputs)


def representative_dataset(num_of_inputs=1):
    yield [np.random.randn(1, 8, 8, 3).astype(np.float32)]*num_of_inputs

def _get_normalized_hessian_trace_approx(graph, interest_points, keras_impl, num_of_inputs=1):
    hessian_service = hessian_common.HessianInfoService(graph=graph,
                                                        representative_dataset=functools.partial(representative_dataset, num_of_inputs=num_of_inputs),
                                                        fw_impl=keras_impl)
    x = []
    for interest_point in interest_points:
        request = hessian_common.TraceHessianRequest(mode=hessian_common.HessianMode.ACTIVATION,
                                                     granularity=hessian_common.HessianInfoGranularity.PER_TENSOR,
                                                     target_node=interest_point)
        hessian_data = hessian_service.fetch_hessian(request, 1)
        hessian_data_per_image = hessian_data[0]
        assert isinstance(hessian_data_per_image, list)
        assert len(hessian_data_per_image) == 1
        x.append(hessian_data_per_image[0])
    x = hessian_common.hessian_utils.normalize_weights(x)
    return x


class TestModelGradients(unittest.TestCase):
    # TODO: change tests to ignore the normalization and check
    #  closeness to ACTUAL hessian values on small trained models.

    def _run_model_grad_test(self, graph, keras_impl, output_indices=None, num_of_inputs=1):
        sorted_graph_nodes = graph.get_topo_sorted_nodes()
        interest_points = [n for n in sorted_graph_nodes]
        all_output_indices = [len(interest_points) - 1] if output_indices is None else output_indices
        x = _get_normalized_hessian_trace_approx(graph, interest_points, keras_impl, num_of_inputs=num_of_inputs)

        # Checking that the weights were computed and normalized correctly
        # In rare occasions, the output tensor has all zeros, so the gradients for all interest points are zeros.
        # This is a pathological case that is not possible in real networks, so we just extend the assertion to prevent
        # the test from failing in this rare cases.
        self.assertTrue(np.isclose(np.sum(x), 1) or all([y == 0 for i, y in enumerate(x) if i not in all_output_indices]))

    def test_jacobian_trace_calculation(self):
        input_shape = (8, 8, 3)
        in_model = basic_derivative_model(input_shape)
        keras_impl = KerasImplementation()
        graph = prepare_graph_with_configs(in_model, keras_impl, DEFAULT_KERAS_INFO, representative_dataset, generate_keras_tpc)

        sorted_graph_nodes = graph.get_topo_sorted_nodes()
        interest_points = [n for n in sorted_graph_nodes]

        x = _get_normalized_hessian_trace_approx(graph, interest_points, keras_impl)

        # These are the expected values of the normalized gradients (gradients should be 2 and 1
        # with respect to input and mult layer, respectively)
        self.assertTrue(np.isclose(x[0], np.float32(0.8), 1e-1))
        self.assertTrue(np.isclose(x[1], np.float32(0.2), 1e-1))
        self.assertTrue(np.isclose(x[2], np.float32(0.0)))

        y = _get_normalized_hessian_trace_approx(graph, interest_points, keras_impl)

        self.assertTrue(np.isclose(y[0], np.float32(0.0)))
        self.assertTrue(np.isclose(y[1], np.float32(0.0)))
        self.assertTrue(np.isclose(y[2], np.float32(1.0)))


    def test_basic_model_grad(self):
        input_shape = (8, 8, 3)
        in_model = basic_model(input_shape)
        keras_impl = KerasImplementation()
        graph = prepare_graph_with_configs(in_model, keras_impl, DEFAULT_KERAS_INFO, representative_dataset, generate_keras_tpc)

        self._run_model_grad_test(graph, keras_impl)

    def test_advanced_model_grad(self):
        input_shape = (8, 8, 3)
        in_model = advenced_model(input_shape)
        keras_impl = KerasImplementation()
        graph = prepare_graph_with_configs(in_model, keras_impl, DEFAULT_KERAS_INFO, representative_dataset, generate_keras_tpc)

        self._run_model_grad_test(graph, keras_impl)

    def test_multiple_outputs_grad(self):
        input_shape = (8, 8, 3)
        in_model = multiple_output_model(input_shape)
        keras_impl = KerasImplementation()
        graph = prepare_graph_with_configs(in_model, keras_impl, DEFAULT_KERAS_INFO, representative_dataset, generate_keras_tpc)

        sorted_graph_nodes = graph.get_topo_sorted_nodes()
        self._run_model_grad_test(graph, keras_impl, output_indices=[len(sorted_graph_nodes) - 1,
                                                                     len(sorted_graph_nodes) - 2])


    def test_inputs_as_list_model_grad(self):
        input_shape = (8, 8, 3)
        in_model = inputs_as_list_model(input_shape)
        keras_impl = KerasImplementation()
        graph = prepare_graph_with_configs(in_model, keras_impl, DEFAULT_KERAS_INFO, representative_dataset, generate_keras_tpc)
        self._run_model_grad_test(graph, keras_impl, num_of_inputs=2)

    def test_multiple_outputs_node(self):
        input_shape = (8, 8, 3)
        in_model = multiple_outputs_node_model(input_shape)
        keras_impl = KerasImplementation()
        graph = prepare_graph_with_configs(in_model, keras_impl, DEFAULT_KERAS_INFO, representative_dataset,
                                           generate_keras_tpc)
        self._run_model_grad_test(graph, keras_impl)
<|MERGE_RESOLUTION|>--- conflicted
+++ resolved
@@ -84,8 +84,6 @@
     x_relu = ReLU()(x_bn)
     x_split = tf.split(x_relu, num_or_size_splits=2, axis=-1)
     outputs = x_split[0]+x_split[1]
-<<<<<<< HEAD
-=======
     return keras.Model(inputs=inputs, outputs=outputs)
 
 
@@ -100,14 +98,13 @@
     x_soft = tf.nn.softmax(x_relu)
     outputs = tf.math.argmax(x_soft)
 
->>>>>>> c1bae64e
     return keras.Model(inputs=inputs, outputs=outputs)
 
 
 def representative_dataset(num_of_inputs=1):
     yield [np.random.randn(1, 8, 8, 3).astype(np.float32)]*num_of_inputs
 
-def _get_normalized_hessian_trace_approx(graph, interest_points, keras_impl, num_of_inputs=1):
+def _get_normalized_hessian_trace_approx(graph, interest_points, keras_impl, alpha, num_of_inputs=1):
     hessian_service = hessian_common.HessianInfoService(graph=graph,
                                                         representative_dataset=functools.partial(representative_dataset, num_of_inputs=num_of_inputs),
                                                         fw_impl=keras_impl)
@@ -121,7 +118,7 @@
         assert isinstance(hessian_data_per_image, list)
         assert len(hessian_data_per_image) == 1
         x.append(hessian_data_per_image[0])
-    x = hessian_common.hessian_utils.normalize_weights(x)
+    x = hessian_common.hessian_utils.normalize_weights(x, alpha=alpha, outputs_indices=[len(interest_points) - 1])
     return x
 
 
@@ -133,7 +130,7 @@
         sorted_graph_nodes = graph.get_topo_sorted_nodes()
         interest_points = [n for n in sorted_graph_nodes]
         all_output_indices = [len(interest_points) - 1] if output_indices is None else output_indices
-        x = _get_normalized_hessian_trace_approx(graph, interest_points, keras_impl, num_of_inputs=num_of_inputs)
+        x = _get_normalized_hessian_trace_approx(graph, interest_points, keras_impl, alpha=0.3, num_of_inputs=num_of_inputs)
 
         # Checking that the weights were computed and normalized correctly
         # In rare occasions, the output tensor has all zeros, so the gradients for all interest points are zeros.
@@ -150,7 +147,7 @@
         sorted_graph_nodes = graph.get_topo_sorted_nodes()
         interest_points = [n for n in sorted_graph_nodes]
 
-        x = _get_normalized_hessian_trace_approx(graph, interest_points, keras_impl)
+        x = _get_normalized_hessian_trace_approx(graph, interest_points, keras_impl, alpha=0)
 
         # These are the expected values of the normalized gradients (gradients should be 2 and 1
         # with respect to input and mult layer, respectively)
@@ -158,7 +155,7 @@
         self.assertTrue(np.isclose(x[1], np.float32(0.2), 1e-1))
         self.assertTrue(np.isclose(x[2], np.float32(0.0)))
 
-        y = _get_normalized_hessian_trace_approx(graph, interest_points, keras_impl)
+        y = _get_normalized_hessian_trace_approx(graph, interest_points, keras_impl, alpha=1)
 
         self.assertTrue(np.isclose(y[0], np.float32(0.0)))
         self.assertTrue(np.isclose(y[1], np.float32(0.0)))
