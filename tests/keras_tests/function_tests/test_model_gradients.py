import keras
import unittest

from tensorflow.keras.layers import Conv2D, BatchNormalization, ReLU, Input, SeparableConv2D, Reshape
from tensorflow import initializers
import numpy as np
import tensorflow as tf

from model_compression_toolkit.core.keras.default_framework_info import DEFAULT_KERAS_INFO
from model_compression_toolkit.core.keras.keras_implementation import KerasImplementation
from model_compression_toolkit.core.tpc_models.default_tpc.latest import generate_keras_tpc

import model_compression_toolkit as mct
from tests.common_tests.helpers.prep_graph_for_func_test import prepare_graph_with_configs

tp = mct.target_platform


def basic_derivative_model(input_shape):
    inputs = Input(shape=input_shape)
    outputs = 2 * inputs + 1
    return keras.Model(inputs=inputs, outputs=outputs)


def basic_model(input_shape):
    random_uniform = initializers.random_uniform(0, 1)
    inputs = Input(shape=input_shape)
    x = Conv2D(2, 3, padding='same', name="conv2d")(inputs)
    x_bn = BatchNormalization(gamma_initializer='random_normal', beta_initializer='random_normal',
                              moving_mean_initializer='random_normal', moving_variance_initializer=random_uniform,
                              name="bn1")(x)
    outputs = ReLU()(x_bn)
    return keras.Model(inputs=inputs, outputs=outputs)


def advenced_model(input_shape):
    random_uniform = initializers.random_uniform(0, 1)
    inputs = Input(shape=input_shape, name='input1')
    x = Conv2D(2, 3, padding='same', name="conv2d_1")(inputs)
    x_bn = BatchNormalization(gamma_initializer='random_normal', beta_initializer='random_normal',
                              moving_mean_initializer='random_normal', moving_variance_initializer=random_uniform,
                              name="bn1")(x)
    x_relu = ReLU(name='relu1')(x_bn)
    x_2 = Conv2D(2, 3, padding='same', name="conv2d_2")(x_relu)
    x_bn2 = BatchNormalization(gamma_initializer='random_normal', beta_initializer='random_normal',
                               moving_mean_initializer='random_normal', moving_variance_initializer=random_uniform,
                               name='bn2')(x_2)
    x_reshape = Reshape((-1,), name='reshape1')(x_bn2)
    x_bn3 = BatchNormalization(gamma_initializer='random_normal', beta_initializer='random_normal',
                               moving_mean_initializer='random_normal', moving_variance_initializer=random_uniform,
                               name='bn3')(
        x_reshape)
    outputs = ReLU(name='relu2')(x_bn3)
    return keras.Model(inputs=inputs, outputs=outputs)


def inputs_as_list_model(input_shape):
    input1 = Input(shape=input_shape)
    input2 = Input(shape=input_shape)
    x_stack = tf.stack([input1, input2])
    x_conv = Conv2D(2, 3, padding='same', name="conv2d")(x_stack)
    x_bn = BatchNormalization()(x_conv)
    outputs = ReLU()(x_bn)
    return keras.Model(inputs=[input1, input2], outputs=outputs)


def model_with_output_replacements(input_shape):
    random_uniform = initializers.random_uniform(0, 1)
    inputs = Input(shape=input_shape)
    x = Conv2D(2, 3, padding='same', name="conv2d")(inputs)
    x_bn = BatchNormalization(gamma_initializer='random_normal', beta_initializer='random_normal',
                              moving_mean_initializer='random_normal', moving_variance_initializer=random_uniform,
                              name="bn1")(x)
    x_relu = ReLU()(x_bn)
    x_soft = tf.nn.softmax(x_relu)
    outputs = tf.math.argmax(x_soft)

    return keras.Model(inputs=inputs, outputs=outputs)


def representative_dataset():
    yield [np.random.randn(1, 8, 8, 3).astype(np.float32)]


class TestModelGradients(unittest.TestCase):

    def _run_model_grad_test(self, graph, keras_impl):
        sorted_graph_nodes = graph.get_topo_sorted_nodes()
        interest_points = [n for n in sorted_graph_nodes]

        input_tensors = {inode: next(representative_dataset())[0] for inode in graph.get_inputs()}
        output_nodes = [o.node for o in graph.output_nodes]

        x = keras_impl.model_grad(graph_float=graph,
                                  model_input_tensors=input_tensors,
                                  interest_points=interest_points,
                                  output_list=output_nodes,
                                  all_outputs_indices=[len(interest_points) - 1],
                                  alpha=0.3)

        # Checking that the wiehgts where computed and normalized correctly
        self.assertTrue(np.isclose(np.sum(x), 1))

    def test_jacobian_trace_calculation(self):
        input_shape = (8, 8, 3)
        in_model = basic_derivative_model(input_shape)
        keras_impl = KerasImplementation()
        graph = prepare_graph_with_configs(in_model, keras_impl, DEFAULT_KERAS_INFO, representative_dataset, generate_keras_tpc)

        sorted_graph_nodes = graph.get_topo_sorted_nodes()
        interest_points = [n for n in sorted_graph_nodes]

        input_tensors = {inode: next(representative_dataset())[0] for inode in graph.get_inputs()}
        output_nodes = [o.node for o in graph.output_nodes]
        x = keras_impl.model_grad(graph_float=graph,
                                  model_input_tensors=input_tensors,
                                  interest_points=interest_points,
                                  output_list=output_nodes,
                                  all_outputs_indices=[len(interest_points) - 1],
                                  alpha=0)

        # These are the expected values of the normalized gradients (gradients should be 2 and 1
        # with respect to input and mult layer, respectively)
        self.assertTrue(np.isclose(x[0], np.float32(0.8), 1e-1))
        self.assertTrue(np.isclose(x[1], np.float32(0.2), 1e-1))
        self.assertTrue(np.isclose(x[2], np.float32(0.0)))

        y = keras_impl.model_grad(graph_float=graph,
                                  model_input_tensors=input_tensors,
                                  interest_points=interest_points,
                                  output_list=output_nodes,
                                  all_outputs_indices=[len(interest_points) - 1],
                                  alpha=1)
        self.assertTrue(np.isclose(y[0], np.float32(0.0)))
        self.assertTrue(np.isclose(y[1], np.float32(0.0)))
        self.assertTrue(np.isclose(y[2], np.float32(1.0)))


    def test_basic_model_grad(self):
        input_shape = (8, 8, 3)
        in_model = basic_model(input_shape)
        keras_impl = KerasImplementation()
        graph = prepare_graph_with_configs(in_model, keras_impl, DEFAULT_KERAS_INFO, representative_dataset, generate_keras_tpc)

        self._run_model_grad_test(graph, keras_impl)

    def test_advanced_model_grad(self):
        input_shape = (8, 8, 3)
        in_model = advenced_model(input_shape)
        keras_impl = KerasImplementation()
        graph = prepare_graph_with_configs(in_model, keras_impl, DEFAULT_KERAS_INFO, representative_dataset, generate_keras_tpc)

        self._run_model_grad_test(graph, keras_impl)

    def test_model_grad_with_output_replacements(self):
        input_shape = (8, 8, 3)
        in_model = model_with_output_replacements(input_shape)
        keras_impl = KerasImplementation()
        graph = prepare_graph_with_configs(in_model, keras_impl, DEFAULT_KERAS_INFO, representative_dataset, generate_keras_tpc)

        sorted_graph_nodes = graph.get_topo_sorted_nodes()
        interest_points = [n for n in sorted_graph_nodes]

        input_tensors = {inode: next(representative_dataset())[0] for inode in graph.get_inputs()}
        output_nodes = [graph.get_topo_sorted_nodes()[-2]]
        output_indices = [len(interest_points) - 2, len(interest_points) - 1]

        x = keras_impl.model_grad(graph_float=graph,
                                  model_input_tensors=input_tensors,
                                  interest_points=interest_points,
                                  output_list=output_nodes,
                                  all_outputs_indices=output_indices,
                                  alpha=0.3)

        # Checking that the weights where computed and normalized correctly
        self.assertTrue(np.isclose(np.sum(x), 1))

        # Checking replacement output correction
        y = keras_impl.model_grad(graph_float=graph,
                                  model_input_tensors=input_tensors,
                                  interest_points=interest_points,
                                  output_list=output_nodes,
                                  all_outputs_indices=output_indices,
                                  alpha=0)

        # Checking that the weights where computed and normalized correctly
<<<<<<< HEAD
        zero_count = len(list(filter(lambda v: v == np.float32(0), y)))
        self.assertTrue(zero_count == 2)

    def test_inputs_as_list_model_grad(self):
        input_shape = (8, 8, 3)
        in_model = inputs_as_list_model(input_shape)
        keras_impl = KerasImplementation()
        graph = prepare_graph_with_configs(in_model, keras_impl, DEFAULT_KERAS_INFO, representative_dataset, generate_keras_tpc)

        self._run_model_grad_test(graph, keras_impl)
=======
        self.assertTrue(np.isclose(np.sum(y), 1))
        self.assertTrue(y[-1] == np.float32(0))
        self.assertTrue(y[-2] == np.float32(0))
>>>>>>> 17646505
<|MERGE_RESOLUTION|>--- conflicted
+++ resolved
@@ -184,9 +184,9 @@
                                   alpha=0)
 
         # Checking that the weights where computed and normalized correctly
-<<<<<<< HEAD
-        zero_count = len(list(filter(lambda v: v == np.float32(0), y)))
-        self.assertTrue(zero_count == 2)
+        self.assertTrue(np.isclose(np.sum(y), 1))
+        self.assertTrue(y[-1] == np.float32(0))
+        self.assertTrue(y[-2] == np.float32(0))
 
     def test_inputs_as_list_model_grad(self):
         input_shape = (8, 8, 3)
@@ -194,9 +194,4 @@
         keras_impl = KerasImplementation()
         graph = prepare_graph_with_configs(in_model, keras_impl, DEFAULT_KERAS_INFO, representative_dataset, generate_keras_tpc)
 
-        self._run_model_grad_test(graph, keras_impl)
-=======
-        self.assertTrue(np.isclose(np.sum(y), 1))
-        self.assertTrue(y[-1] == np.float32(0))
-        self.assertTrue(y[-2] == np.float32(0))
->>>>>>> 17646505
+        self._run_model_grad_test(graph, keras_impl)