# Copyright 2022 Sony Semiconductor Israel, Inc. All rights reserved.
#
# Licensed under the Apache License, Version 2.0 (the "License");
# you may not use this file except in compliance with the License.
# You may obtain a copy of the License at
#
#     http://www.apache.org/licenses/LICENSE-2.0
#
# Unless required by applicable law or agreed to in writing, software
# distributed under the License is distributed on an "AS IS" BASIS,
# WITHOUT WARRANTIES OR CONDITIONS OF ANY KIND, either express or implied.
# See the License for the specific language governing permissions and
# limitations under the License.
# ==============================================================================
import keras
import unittest
from functools import partial

import numpy as np
import tensorflow as tf
from packaging import version

from tensorflow.keras.applications.mobilenet_v2 import MobileNetV2

import model_compression_toolkit.target_platform_capabilities.schema.mct_current_schema as schema
from model_compression_toolkit.defaultdict import DefaultDict
from model_compression_toolkit.core.common import BaseNode
from tests.common_tests.helpers.generate_test_tp_model import generate_test_op_qc, generate_test_attr_configs

if version.parse(tf.__version__) >= version.parse("2.13"):
    from keras.src.layers import Conv2D, Conv2DTranspose, ReLU, Activation, BatchNormalization
    from keras.src import Input
else:
    from keras.layers import Conv2D, Conv2DTranspose, ReLU, Activation, BatchNormalization
    from keras import Input

import model_compression_toolkit as mct
from model_compression_toolkit.constants import TENSORFLOW
from model_compression_toolkit.target_platform_capabilities.target_platform import TargetPlatformCapabilities
from model_compression_toolkit.target_platform_capabilities.target_platform.targetplatform2framework import \
    LayerFilterParams
from model_compression_toolkit.target_platform_capabilities.target_platform.targetplatform2framework.attribute_filter import \
    Greater, \
    Smaller, GreaterEq, Eq, SmallerEq, Contains
from model_compression_toolkit.target_platform_capabilities.constants import DEFAULT_TP_MODEL, IMX500_TP_MODEL, \
    QNNPACK_TP_MODEL, TFLITE_TP_MODEL, KERNEL_ATTR, BIAS_ATTR, KERAS_KERNEL, BIAS, WEIGHTS_N_BITS
from model_compression_toolkit.core.keras.keras_implementation import KerasImplementation

tp = mct.target_platform

TEST_QC = generate_test_op_qc(**generate_test_attr_configs())
TEST_QCO = schema.QuantizationConfigOptions(quantization_configurations=tuple([TEST_QC]))


def get_node(layer) -> BaseNode:
    i = Input(shape=(3, 16, 16))
    x = layer(i)
    model = tf.keras.Model(i, x)
    graph = KerasImplementation().model_reader(model, None)
    return graph.get_topo_sorted_nodes()[1]


class TestKerasTPModel(unittest.TestCase):

    def test_keras_layers_with_params(self):
        conv_with_params = LayerFilterParams(Conv2D,
                                             Greater("filters", 2),
                                             Smaller("filters", 4),
                                             activation='softmax',
                                             kernel_size=(3, 4),
                                             filters=3)

        conv = Conv2D(filters=3, kernel_size=(3, 4), activation='softmax')
        self.assertTrue(get_node(conv).is_match_filter_params(conv_with_params))
        conv = Conv2D(filters=2, kernel_size=(3, 4), activation='softmax')
        self.assertFalse(get_node(conv).is_match_filter_params(conv_with_params))
        conv = Conv2DTranspose(filters=3, kernel_size=(3, 4), activation='softmax')
        self.assertFalse(get_node(conv).is_match_filter_params(conv_with_params))

        relu_with_params = LayerFilterParams(ReLU, GreaterEq("max_value", 0.5) | Smaller("max_value", 0.2))
        self.assertTrue(get_node(ReLU(max_value=0.1)).is_match_filter_params(relu_with_params))
        self.assertTrue(get_node(ReLU(max_value=0.5)).is_match_filter_params(relu_with_params))
        self.assertFalse(get_node(ReLU(max_value=0.3)).is_match_filter_params(relu_with_params))

        relu_with_params = LayerFilterParams(ReLU, Eq("max_value", None) | Eq("max_value", 6))
        self.assertTrue(get_node(ReLU()).is_match_filter_params(relu_with_params))
        self.assertTrue(get_node(ReLU(max_value=6)).is_match_filter_params(relu_with_params))
        self.assertFalse(get_node(ReLU(max_value=8)).is_match_filter_params(relu_with_params))

        lrelu_with_params = LayerFilterParams(tf.nn.leaky_relu, SmallerEq("alpha", 2))
        self.assertTrue(get_node(partial(tf.nn.leaky_relu, alpha=0.4)).is_match_filter_params(lrelu_with_params))
        self.assertTrue(get_node(partial(tf.nn.leaky_relu, alpha=2)).is_match_filter_params(lrelu_with_params))
        self.assertFalse(get_node(partial(tf.nn.leaky_relu, alpha=2.1)).is_match_filter_params(lrelu_with_params))

        lrelu_with_params = LayerFilterParams(tf.nn.leaky_relu)
        self.assertTrue(get_node(partial(tf.nn.leaky_relu, alpha=0.4)).is_match_filter_params(lrelu_with_params))

        conv_filter_contains = LayerFilterParams(Conv2D, Contains("name", "conv"))
        conv = Conv2D(filters=3, kernel_size=(3, 4), name="conv")
        self.assertTrue(get_node(conv).is_match_filter_params(conv_filter_contains))
        conv = Conv2D(filters=3, kernel_size=(3, 4), name="layer_conv_0")
        self.assertTrue(get_node(conv).is_match_filter_params(conv_filter_contains))
        conv = Conv2D(filters=2, kernel_size=(3, 4), name="CONVOLUTION")
        self.assertFalse(get_node(conv).is_match_filter_params(conv_filter_contains))

    def test_get_layers_by_op(self):
        op_obj = schema.OperatorsSet(name='opsetA')

        hm = schema.TargetPlatformModel(
            default_qco=schema.QuantizationConfigOptions(quantization_configurations=tuple([TEST_QC])),
            tpc_minor_version=None,
            tpc_patch_version=None,
            tpc_platform_type=None,
            operator_set=tuple([op_obj]),
            add_metadata=False)
        fw_tp = TargetPlatformCapabilities(hm)
        with fw_tp:
            opset_layers = [Conv2D, LayerFilterParams(ReLU, max_value=2)]
            tp.OperationsSetToLayers('opsetA', opset_layers)
        self.assertEqual(fw_tp.get_layers_by_opset_name('opsetA'), opset_layers)
        self.assertEqual(fw_tp.get_layers_by_opset(op_obj), opset_layers)
        self.assertEqual(fw_tp.get_layers_by_opset_name('nonExistingOpsetName'), None)

    def test_get_layers_by_opconcat(self):
        op_obj_a = schema.OperatorsSet(name='opsetA')
        op_obj_b = schema.OperatorsSet(name='opsetB')
        op_concat = schema.OperatorSetConcat(operators_set=[op_obj_a, op_obj_b])
        hm = schema.TargetPlatformModel(
            default_qco=schema.QuantizationConfigOptions(quantization_configurations=tuple([TEST_QC])),
            tpc_minor_version=None,
            tpc_patch_version=None,
            tpc_platform_type=None,
            operator_set=tuple([op_obj_a, op_obj_b]),
            add_metadata=False)

        fw_tp = TargetPlatformCapabilities(hm)
        with fw_tp:
            opset_layers_a = [Conv2D]
            opset_layers_b = [LayerFilterParams(ReLU, max_value=2)]
            tp.OperationsSetToLayers('opsetA', opset_layers_a)
            tp.OperationsSetToLayers('opsetB', opset_layers_b)

        self.assertEqual(fw_tp.get_layers_by_opset(op_concat), opset_layers_a + opset_layers_b)

    def test_layer_attached_to_multiple_opsets(self):
        hm = schema.TargetPlatformModel(
            default_qco=schema.QuantizationConfigOptions(quantization_configurations=tuple([TEST_QC])),
            tpc_minor_version=None,
            tpc_patch_version=None,
            tpc_platform_type=None,
            operator_set=tuple([schema.OperatorsSet(name='opsetA'),
                          schema.OperatorsSet(name='opsetB')]),
            add_metadata=False)


        fw_tp = TargetPlatformCapabilities(hm)
        with self.assertRaises(Exception) as e:
            with fw_tp:
                tp.OperationsSetToLayers('opsetA', [Conv2D])
                tp.OperationsSetToLayers('opsetB', [Conv2D])
        self.assertEqual('Found layer Conv2D in more than one OperatorsSet', str(e.exception))

    def test_filter_layer_attached_to_multiple_opsets(self):
        hm = schema.TargetPlatformModel(
            default_qco=schema.QuantizationConfigOptions(quantization_configurations=tuple([TEST_QC])),
            tpc_minor_version=None,
            tpc_patch_version=None,
            tpc_platform_type=None,
            operator_set=tuple([schema.OperatorsSet(name='opsetA'),
                          schema.OperatorsSet(name='opsetB')]),
            add_metadata=False)
        fw_tp = TargetPlatformCapabilities(hm)
        with self.assertRaises(Exception) as e:
            with fw_tp:
                tp.OperationsSetToLayers('opsetA', [LayerFilterParams(Activation, activation="relu")])
                tp.OperationsSetToLayers('opsetB', [LayerFilterParams(Activation, activation="relu")])
        self.assertEqual('Found layer Activation(activation=relu) in more than one OperatorsSet', str(e.exception))

    def test_qco_by_keras_layer(self):
        operator_set = []
        default_qco = schema.QuantizationConfigOptions(quantization_configurations=tuple([TEST_QC]))
        default_qco = default_qco.clone_and_edit(attr_weights_configs_mapping={})
        mixed_precision_configuration_options = schema.QuantizationConfigOptions(
            quantization_configurations=tuple([TEST_QC,
                                      TEST_QC.clone_and_edit(attr_to_edit={KERNEL_ATTR: {WEIGHTS_N_BITS: 4}}),
                                      TEST_QC.clone_and_edit(attr_to_edit={KERNEL_ATTR: {WEIGHTS_N_BITS: 2}})]),
            base_config=TEST_QC)

        operator_set.append(schema.OperatorsSet(name="conv", qc_options=mixed_precision_configuration_options))
        sevenbit_qco = TEST_QCO.clone_and_edit(activation_n_bits=7,
                                               attr_weights_configs_mapping={})
        operator_set.append(schema.OperatorsSet(name="tanh", qc_options=sevenbit_qco))
        operator_set.append(schema.OperatorsSet(name="relu"))

        tpm = schema.TargetPlatformModel(default_qco=default_qco,
                                         tpc_minor_version=None,
                                         tpc_patch_version=None,
                                         tpc_platform_type=None,
                                         operator_set=tuple(operator_set),
                                         add_metadata=False,
                                         name='test')

        tpc_keras = tp.TargetPlatformCapabilities(tpm)
        with tpc_keras:
            tp.OperationsSetToLayers("conv", [Conv2D],
                                     attr_mapping={KERNEL_ATTR: DefaultDict(default_value=KERAS_KERNEL),
                                                   BIAS_ATTR: DefaultDict(default_value=BIAS)})
            tp.OperationsSetToLayers("tanh", [tf.nn.tanh])
            tp.OperationsSetToLayers("relu", [LayerFilterParams(Activation, activation="relu")])

        conv_node = get_node(Conv2D(1, 1))
        tanh_node = get_node(tf.nn.tanh)
        relu_node = get_node(Activation('relu'))

        conv_qco = conv_node.get_qco(tpc_keras)
        tanh_qco = tanh_node.get_qco(tpc_keras)
        relu_qco = relu_node.get_qco(tpc_keras)

        self.assertEqual(len(conv_qco.quantization_configurations),
                         len(mixed_precision_configuration_options.quantization_configurations))
        for i in range(len(conv_qco.quantization_configurations)):
            self.assertEqual(conv_qco.quantization_configurations[i].attr_weights_configs_mapping[KERAS_KERNEL],
                             mixed_precision_configuration_options.quantization_configurations[
                                 i].attr_weights_configs_mapping[KERNEL_ATTR])
        self.assertEqual(tanh_qco, sevenbit_qco)
        self.assertEqual(relu_qco, default_qco)

<<<<<<< HEAD
=======
    def test_opset_not_in_tp(self):
        default_qco = schema.QuantizationConfigOptions(quantization_configurations=tuple([TEST_QC]))
        hm = schema.TargetPlatformModel(default_qco=default_qco,
                                        tpc_minor_version=None,
                                        tpc_patch_version=None,
                                        tpc_platform_type=None,
                                        operator_set=tuple([schema.OperatorsSet(name="opA")]),
                                        add_metadata=False)
        hm_keras = tp.TargetPlatformCapabilities(hm)
        with self.assertRaises(Exception) as e:
            with hm_keras:
                tp.OperationsSetToLayers("conv", [Conv2D])
        self.assertEqual(
            'conv is not defined in the target platform model that is associated with the target platform capabilities.',
            str(e.exception))

>>>>>>> afed6e31
    def test_keras_fusing_patterns(self):
        default_qco = schema.QuantizationConfigOptions(quantization_configurations=tuple([TEST_QC]))
        a = schema.OperatorsSet(name="opA")
        b = schema.OperatorsSet(name="opB")
        c = schema.OperatorsSet(name="opC")
        operator_set = [a, b, c]
        fusing_patterns = [schema.Fusing(operator_groups=(a, b, c)),
                           schema.Fusing(operator_groups=(a, c))]

        hm = schema.TargetPlatformModel(default_qco=default_qco,
                                        tpc_minor_version=None,
                                        tpc_patch_version=None,
                                        tpc_platform_type=None,
                                        operator_set=tuple(operator_set),
                                        fusing_patterns=tuple(fusing_patterns),
                                        add_metadata=False)

        hm_keras = tp.TargetPlatformCapabilities(hm)
        with hm_keras:
            tp.OperationsSetToLayers("opA", [Conv2D])
            tp.OperationsSetToLayers("opB", [tf.nn.tanh])
            tp.OperationsSetToLayers("opC", [LayerFilterParams(ReLU, Greater("max_value", 7), negative_slope=0)])

        fusings = hm_keras.get_fusing_patterns()
        self.assertEqual(len(fusings), 2)
        p0, p1 = fusings[0], fusings[1]

        self.assertEqual(len(p0), 3)
        self.assertEqual(p0[0], Conv2D)
        self.assertEqual(p0[1], tf.nn.tanh)
        self.assertEqual(p0[2], LayerFilterParams(ReLU, Greater("max_value", 7), negative_slope=0))

        self.assertEqual(len(p1), 2)
        self.assertEqual(p1[0], Conv2D)
        self.assertEqual(p1[1], LayerFilterParams(ReLU, Greater("max_value", 7), negative_slope=0))

    def test_get_default_op_qc(self):
        default_qco = schema.QuantizationConfigOptions(quantization_configurations=tuple([TEST_QC]))
        tpm = schema.TargetPlatformModel(default_qco=default_qco,
                                         tpc_minor_version=None,
                                         tpc_patch_version=None,
                                         tpc_platform_type=None,
                                         operator_set=tuple([schema.OperatorsSet(name="opA")]),
                                         add_metadata=False)

        tpc = tp.TargetPlatformCapabilities(tpm)
        with tpc:
            tp.OperationsSetToLayers("opA", [Conv2D])

        d_qco = tpc.get_default_op_qc()
        self.assertEqual(d_qco, TEST_QC)


class TestGetKerasTPC(unittest.TestCase):
    def test_get_keras_tpc(self):
        tpc = mct.get_target_platform_capabilities(TENSORFLOW, DEFAULT_TP_MODEL)
        input_shape = (1, 8, 8, 3)
        input_tensor = Input(shape=input_shape[1:])
        conv = Conv2D(3, 3)(input_tensor)
        bn = BatchNormalization()(conv)
        relu = ReLU()(bn)
        model = keras.Model(inputs=input_tensor, outputs=relu)

        def rep_data():
            yield [np.random.randn(*input_shape)]

        quantized_model, _ = mct.ptq.keras_post_training_quantization(model,
                                                                      rep_data,
                                                                      target_platform_capabilities=tpc)
        core_config = mct.core.CoreConfig(
            mixed_precision_config=mct.core.MixedPrecisionQuantizationConfig(num_of_images=2,
                                                                             use_hessian_based_scores=False))
        quantized_model, _ = mct.ptq.keras_post_training_quantization(model,
                                                                      rep_data,
                                                                      core_config=core_config,
                                                                      target_resource_utilization=mct.core.ResourceUtilization(
                                                                          np.inf),
                                                                      target_platform_capabilities=tpc)

    def test_get_keras_supported_version(self):
        tpc = mct.get_target_platform_capabilities(TENSORFLOW, DEFAULT_TP_MODEL)  # Latest
        self.assertTrue(tpc.tp_model.tpc_minor_version == 1)

        tpc = mct.get_target_platform_capabilities(TENSORFLOW, DEFAULT_TP_MODEL, 'v1_pot')
        self.assertTrue(tpc.tp_model.tpc_minor_version == 1)
        tpc = mct.get_target_platform_capabilities(TENSORFLOW, DEFAULT_TP_MODEL, 'v1_lut')
        self.assertTrue(tpc.tp_model.tpc_minor_version == 1)
        tpc = mct.get_target_platform_capabilities(TENSORFLOW, DEFAULT_TP_MODEL, 'v1')
        self.assertTrue(tpc.tp_model.tpc_minor_version == 1)
        tpc = mct.get_target_platform_capabilities(TENSORFLOW, DEFAULT_TP_MODEL, 'v2_lut')
        self.assertTrue(tpc.tp_model.tpc_minor_version == 2)
        tpc = mct.get_target_platform_capabilities(TENSORFLOW, DEFAULT_TP_MODEL, 'v2')
        self.assertTrue(tpc.tp_model.tpc_minor_version == 2)

        tpc = mct.get_target_platform_capabilities(TENSORFLOW, IMX500_TP_MODEL, "v1")
        self.assertTrue(tpc.tp_model.tpc_minor_version == 1)

        tpc = mct.get_target_platform_capabilities(TENSORFLOW, IMX500_TP_MODEL, "v1_lut")
        self.assertTrue(tpc.tp_model.tpc_minor_version == 1)
        tpc = mct.get_target_platform_capabilities(TENSORFLOW, IMX500_TP_MODEL, "v2_lut")
        self.assertTrue(tpc.tp_model.tpc_minor_version == 2)

        tpc = mct.get_target_platform_capabilities(TENSORFLOW, IMX500_TP_MODEL, "v1_pot")
        self.assertTrue(tpc.tp_model.tpc_minor_version == 1)

        tpc = mct.get_target_platform_capabilities(TENSORFLOW, TFLITE_TP_MODEL, "v1")
        self.assertTrue(tpc.tp_model.tpc_minor_version == 1)

        tpc = mct.get_target_platform_capabilities(TENSORFLOW, QNNPACK_TP_MODEL, "v1")
        self.assertTrue(tpc.tp_model.tpc_minor_version == 1)

    def test_get_keras_not_supported_platform(self):
        with self.assertRaises(Exception) as e:
            mct.get_target_platform_capabilities(TENSORFLOW, "platform1")
        self.assertTrue(e.exception)

    def test_get_keras_not_supported_fw(self):
        with self.assertRaises(Exception) as e:
            mct.get_target_platform_capabilities("ONNX", DEFAULT_TP_MODEL)
        self.assertTrue(e.exception)

    def test_get_keras_not_supported_version(self):
        with self.assertRaises(Exception) as e:
            mct.get_target_platform_capabilities(TENSORFLOW, DEFAULT_TP_MODEL, "v0")
        self.assertTrue(e.exception)<|MERGE_RESOLUTION|>--- conflicted
+++ resolved
@@ -225,8 +225,7 @@
         self.assertEqual(tanh_qco, sevenbit_qco)
         self.assertEqual(relu_qco, default_qco)
 
-<<<<<<< HEAD
-=======
+    # TODO: need to test as part of attach to fw
     def test_opset_not_in_tp(self):
         default_qco = schema.QuantizationConfigOptions(quantization_configurations=tuple([TEST_QC]))
         hm = schema.TargetPlatformModel(default_qco=default_qco,
@@ -243,7 +242,6 @@
             'conv is not defined in the target platform model that is associated with the target platform capabilities.',
             str(e.exception))
 
->>>>>>> afed6e31
     def test_keras_fusing_patterns(self):
         default_qco = schema.QuantizationConfigOptions(quantization_configurations=tuple([TEST_QC]))
         a = schema.OperatorsSet(name="opA")
@@ -325,35 +323,16 @@
 
     def test_get_keras_supported_version(self):
         tpc = mct.get_target_platform_capabilities(TENSORFLOW, DEFAULT_TP_MODEL)  # Latest
-        self.assertTrue(tpc.tp_model.tpc_minor_version == 1)
-
-        tpc = mct.get_target_platform_capabilities(TENSORFLOW, DEFAULT_TP_MODEL, 'v1_pot')
-        self.assertTrue(tpc.tp_model.tpc_minor_version == 1)
-        tpc = mct.get_target_platform_capabilities(TENSORFLOW, DEFAULT_TP_MODEL, 'v1_lut')
-        self.assertTrue(tpc.tp_model.tpc_minor_version == 1)
-        tpc = mct.get_target_platform_capabilities(TENSORFLOW, DEFAULT_TP_MODEL, 'v1')
-        self.assertTrue(tpc.tp_model.tpc_minor_version == 1)
-        tpc = mct.get_target_platform_capabilities(TENSORFLOW, DEFAULT_TP_MODEL, 'v2_lut')
-        self.assertTrue(tpc.tp_model.tpc_minor_version == 2)
-        tpc = mct.get_target_platform_capabilities(TENSORFLOW, DEFAULT_TP_MODEL, 'v2')
-        self.assertTrue(tpc.tp_model.tpc_minor_version == 2)
+        self.assertTrue(tpc.tpc_minor_version == 1)
 
         tpc = mct.get_target_platform_capabilities(TENSORFLOW, IMX500_TP_MODEL, "v1")
-        self.assertTrue(tpc.tp_model.tpc_minor_version == 1)
-
-        tpc = mct.get_target_platform_capabilities(TENSORFLOW, IMX500_TP_MODEL, "v1_lut")
-        self.assertTrue(tpc.tp_model.tpc_minor_version == 1)
-        tpc = mct.get_target_platform_capabilities(TENSORFLOW, IMX500_TP_MODEL, "v2_lut")
-        self.assertTrue(tpc.tp_model.tpc_minor_version == 2)
-
-        tpc = mct.get_target_platform_capabilities(TENSORFLOW, IMX500_TP_MODEL, "v1_pot")
-        self.assertTrue(tpc.tp_model.tpc_minor_version == 1)
+        self.assertTrue(tpc.tpc_minor_version == 1)
 
         tpc = mct.get_target_platform_capabilities(TENSORFLOW, TFLITE_TP_MODEL, "v1")
-        self.assertTrue(tpc.tp_model.tpc_minor_version == 1)
+        self.assertTrue(tpc.tpc_minor_version == 1)
 
         tpc = mct.get_target_platform_capabilities(TENSORFLOW, QNNPACK_TP_MODEL, "v1")
-        self.assertTrue(tpc.tp_model.tpc_minor_version == 1)
+        self.assertTrue(tpc.tpc_minor_version == 1)
 
     def test_get_keras_not_supported_platform(self):
         with self.assertRaises(Exception) as e:
