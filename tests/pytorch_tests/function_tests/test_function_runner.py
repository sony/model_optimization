--- conflicted
+++ resolved
@@ -30,15 +30,10 @@
     ModelGradientsMultipleOutputsTest, ModelGradientsSinglePointTest
 from tests.pytorch_tests.function_tests.set_layer_to_bitwidth_test import TestSetLayerToBitwidthWeights, \
     TestSetLayerToBitwidthActivation
-<<<<<<< HEAD
 from tests.pytorch_tests.function_tests.test_sensitivity_eval_non_supported_output import \
     TestSensitivityEvalWithArgmaxNode
-=======
-from tests.pytorch_tests.function_tests.test_sensitivity_eval_output_replacement import \
-    TestSensitivityEvalWithArgmaxOutputReplacementNodes, TestSensitivityEvalWithSoftmaxOutputReplacementNodes
 from tests.pytorch_tests.function_tests.test_hessian_info_weights import WeightsHessianTraceBasicModelTest, WeightsHessianTraceAdvanceModelTest, \
 WeightsHessianTraceMultipleOutputsModelTest, WeightsHessianTraceReuseModelTest
->>>>>>> d6db398e
 
 
 class FunctionTestRunner(unittest.TestCase):
@@ -144,7 +139,7 @@
         TestSetLayerToBitwidthWeights(self).run_test()
         TestSetLayerToBitwidthActivation(self).run_test()
 
-    def test_sensitivity_eval_outputs_replacement(self):
+    def test_sensitivity_eval_not_supported_output(self):
         """
         This test verifies failure on non supported output nodes in mixed precision with Hessian-based scores.
         """
