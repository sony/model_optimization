# Copyright 2024 Sony Semiconductor Israel, Inc. All rights reserved.
#
# Licensed under the Apache License, Version 2.0 (the "License");
# you may not use this file except in compliance with the License.
# You may obtain a copy of the License at
#
#     http://www.apache.org/licenses/LICENSE-2.0
#
# Unless required by applicable law or agreed to in writing, software
# distributed under the License is distributed on an "AS IS" BASIS,
# WITHOUT WARRANTIES OR CONDITIONS OF ANY KIND, either express or implied.
# See the License for the specific language governing permissions and
# limitations under the License.
# ==============================================================================
from operator import mul
import torch

import model_compression_toolkit as mct
from model_compression_toolkit.constants import PYTORCH
from model_compression_toolkit.core import MixedPrecisionQuantizationConfig
from model_compression_toolkit.target_platform_capabilities.constants import IMX500_TP_MODEL
from model_compression_toolkit.target_platform_capabilities.schema.mct_current_schema import OperatorSetNames
from model_compression_toolkit.target_platform_capabilities.schema.schema_functions import get_opset_by_name
from model_compression_toolkit.target_platform_capabilities.target_platform.targetplatform2framework.attach2pytorch import \
    AttachTpModelToPytorch
from model_compression_toolkit.target_platform_capabilities.tpc_models.imx500_tpc.v4.tp_model import get_tp_model
from model_compression_toolkit.core.pytorch.utils import get_working_device
from tests.pytorch_tests.model_tests.base_pytorch_feature_test import BasePytorchFeatureNetworkTest


get_op_set = lambda x, x_list: [op_set for op_set in x_list if op_set.name == x][0]


class Activation16BitNet(torch.nn.Module):

    def __init__(self, use_concat=True, enable_head=True):
        super().__init__()
        self.use_concat = use_concat
        self.enable_head = enable_head
        self.conv = torch.nn.Conv2d(3, 3, 1)
        if enable_head:
            self.conv_a = torch.nn.Conv2d(3, 3, 1)
            self.conv_b = torch.nn.Conv2d(3, 3, 1)
        self.register_buffer('add_const', torch.rand((3, 1, 1)))
        self.register_buffer('sub_const', torch.rand((3, 1, 1)))
        self.register_buffer('div_const', 2*torch.ones((3, 1, 1)))

    def forward(self, x):
        x = torch.mul(x, x)
        if self.use_concat:
            x = torch.concat([x, x], dim=2)
        x1 = torch.add(x, self.add_const)
        x = torch.sub(x, self.sub_const)
        x = torch.mul(x, x1)
        x = torch.reshape(x, (-1, 3, 2*(1+int(self.use_concat)), 4, 8))
        x = torch.reshape(x, (-1, 3, 8*(1+int(self.use_concat)), 8))
        x = self.conv(x)
        x = torch.divide(x, self.div_const)

        if self.enable_head:
            x = torch.cat([torch.nn.functional.gelu(self.conv_a(x)),
                           torch.nn.functional.tanh(self.conv_b(x))], dim=1)

        return x


<<<<<<< HEAD
class Activation16BitNetMP(torch.nn.Module):

    def __init__(self):
        super().__init__()
        self.register_buffer('add_const', torch.rand((3, 1, 1)))
        self.register_buffer('sub_const', torch.rand((3, 1, 1)))
        self.register_buffer('div_const', 2*torch.ones((3, 1, 1)))

    def forward(self, x):
        x = torch.mul(x, x)[:, :, :8, :8]
        x1 = torch.add(x, self.add_const)
        x = torch.sub(x, self.sub_const)
        x = torch.mul(x, x1)
        x = torch.reshape(x, (-1, 3, 2, 4, 8))
        x = torch.reshape(x, (-1, 3, 8, 8))
        x = torch.divide(x, self.div_const)

        return x


def set_16bit_as_default(tpc, required_op_set):
    # base_config = [l for l in tpc.layer2qco[op].quantization_configurations if l.activation_n_bits == 16][0]
    # tpc.layer2qco[op] = replace(tpc.layer2qco[op], base_config=base_config)
    pass
=======
def set_16bit_as_default(tpc, required_op_set, required_ops_list):
    for op in required_ops_list:
        base_config = [l for l in tpc.layer2qco[op].quantization_configurations if l.activation_n_bits == 16][0]
        tpc.layer2qco[op] = tpc.layer2qco[op].model_copy(
            update={'quantization_configurations': tpc.layer2qco[op].quantization_configurations,
                    'base_config': base_config})
>>>>>>> 20fa29fe


class Activation16BitTest(BasePytorchFeatureNetworkTest):

    def get_tpc(self):
        # TODO: need to build a TP model that puts the 16 bit oprion ad default, but include also all other configs, opsets and fusing as in the v4 tpc
        raise Exception(
            "TODO: need to build a TP model that puts the 16 bit oprion ad default, but include also all other configs, opsets and fusing as in the v4 tpc")
        tpc = get_tp_model()
        set_16bit_as_default(tpc, OPSET_MUL, [torch.mul, mul])
        set_16bit_as_default(tpc, OPSET_GELU, [torch.nn.GELU, torch.nn.functional.gelu])
        set_16bit_as_default(tpc, OPSET_TANH, [torch.nn.Tanh, torch.nn.functional.tanh, torch.tanh])
        return tpc

    def create_networks(self):
        return Activation16BitNet()

    def compare(self, quantized_model, float_model, input_x=None, quantization_info=None):
        x = torch.from_numpy(input_x[0].astype('float32')).to(get_working_device())
        out_f = float_model.to(get_working_device())(x)
        out_q = quantized_model(x)
        self.unit_test.assertTrue(out_f.shape == out_q.shape, "Output shape mismatch.")

        mul1_act_quant = quantized_model.mul_activation_holder_quantizer
        mul2_act_quant = quantized_model.mul_1_activation_holder_quantizer
        self.unit_test.assertTrue(mul1_act_quant.activation_holder_quantizer.num_bits == 16,
                                  "1st mul activation bits should be 16 bits because of following concat node.")
        self.unit_test.assertTrue(mul1_act_quant.activation_holder_quantizer.signed == True,
                                  "1st mul activation should be forced by TPC to be signed, even though activations as all positive.")
        self.unit_test.assertTrue(mul2_act_quant.activation_holder_quantizer.num_bits == 8,
                                  "2nd mul activation bits should be 8 bits because of following div node.")
        self.unit_test.assertTrue(quantized_model.gelu_activation_holder_quantizer.activation_holder_quantizer.num_bits == 16,
                                  "gelu activation bits should be 16 bits because of following concat node.")
        self.unit_test.assertTrue(quantized_model.tanh_activation_holder_quantizer.activation_holder_quantizer.num_bits == 16,
                                  "tanh activation bits should be 16 bits because of following concat node.")


class Activation16BitMixedPrecisionTest(Activation16BitTest):

    def get_tpc(self):
        tpc = mct.get_target_platform_capabilities(PYTORCH, IMX500_TP_MODEL, 'v4')
        mul_op_set = get_op_set('Mul', tpc.tp_model.operator_set)
        base_config = [l for l in mul_op_set.qc_options.quantization_configurations if l.activation_n_bits == 16][0]
        quantization_configurations = list(mul_op_set.qc_options.quantization_configurations)
        quantization_configurations.extend([
            tpc.layer2qco[torch.mul].base_config.clone_and_edit(activation_n_bits=4),
            tpc.layer2qco[torch.mul].base_config.clone_and_edit(activation_n_bits=2)])
        tpc.layer2qco[torch.mul] = tpc.layer2qco[torch.mul].model_copy(
            update={'base_config': base_config, 'quantization_configurations': tuple(quantization_configurations)})
        tpc.layer2qco[mul] = tpc.layer2qco[mul].model_copy(
            update={'base_config': base_config, 'quantization_configurations': tuple(quantization_configurations)})
        return tpc

    def get_resource_utilization(self):
        return mct.core.ResourceUtilization(activation_memory=5000)

    def create_networks(self):
        return Activation16BitNetMP()

    def get_mixed_precision_config(self):
        return MixedPrecisionQuantizationConfig()

    def compare(self, quantized_model, float_model, input_x=None, quantization_info=None):
        mul1_act_quant = quantized_model.mul_activation_holder_quantizer
        mul2_act_quant = quantized_model.mul_1_activation_holder_quantizer
        self.unit_test.assertTrue(mul1_act_quant.activation_holder_quantizer.num_bits == 8,
                                  "1st mul activation bits should be 8 bits because of RU.")
        self.unit_test.assertTrue(mul1_act_quant.activation_holder_quantizer.signed == False,
                                  "1st mul activation should be unsigned, because activations as all positive.")
        self.unit_test.assertTrue(mul2_act_quant.activation_holder_quantizer.num_bits == 8,
                                  "2nd mul activation bits should be 8 bits because of following div node.")<|MERGE_RESOLUTION|>--- conflicted
+++ resolved
@@ -64,7 +64,6 @@
         return x
 
 
-<<<<<<< HEAD
 class Activation16BitNetMP(torch.nn.Module):
 
     def __init__(self):
@@ -89,14 +88,6 @@
     # base_config = [l for l in tpc.layer2qco[op].quantization_configurations if l.activation_n_bits == 16][0]
     # tpc.layer2qco[op] = replace(tpc.layer2qco[op], base_config=base_config)
     pass
-=======
-def set_16bit_as_default(tpc, required_op_set, required_ops_list):
-    for op in required_ops_list:
-        base_config = [l for l in tpc.layer2qco[op].quantization_configurations if l.activation_n_bits == 16][0]
-        tpc.layer2qco[op] = tpc.layer2qco[op].model_copy(
-            update={'quantization_configurations': tpc.layer2qco[op].quantization_configurations,
-                    'base_config': base_config})
->>>>>>> 20fa29fe
 
 
 class Activation16BitTest(BasePytorchFeatureNetworkTest):
