--- conflicted
+++ resolved
@@ -18,16 +18,11 @@
 
 from model_compression_toolkit import MixedPrecisionQuantizationConfig, KPI
 from model_compression_toolkit.common.user_info import UserInformation
-<<<<<<< HEAD
+from tests.pytorch_tests.fw_hw_model_pytorch import get_pytorch_test_fw_hw_model_dict
 from model_compression_toolkit.hardware_models.default_hwm import get_default_hardware_model, \
     get_op_quantization_configs
 from tests.common_tests.helpers.generate_test_hw_model import generate_test_hw_model, \
     generate_mixed_precision_test_hw_model
-from tests.pytorch_tests.layer_tests.base_pytorch_layer_test import get_layer_test_fw_hw_model_dict
-=======
-from model_compression_toolkit.hardware_models.default_hwm import get_default_hardware_model
-from tests.pytorch_tests.fw_hw_model_pytorch import get_pytorch_test_fw_hw_model_dict
->>>>>>> 3fc6db67
 from tests.pytorch_tests.model_tests.base_pytorch_test import BasePytorchTest
 import model_compression_toolkit as mct
 
@@ -122,7 +117,7 @@
 
     def get_fw_hw_model(self):
         base_config, _ = get_op_quantization_configs()
-        return get_layer_test_fw_hw_model_dict(
+        return get_pytorch_test_fw_hw_model_dict(
             hardware_model=generate_mixed_precision_test_hw_model(
                 base_cfg=base_config.clone_and_edit(enable_activation_quantization=False),
                 mp_bitwidth_candidates_list=[(8, 8), (4, 8), (2, 8)]),
