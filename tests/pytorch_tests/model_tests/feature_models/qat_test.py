# Copyright 2022 Sony Semiconductor Israel, Inc. All rights reserved.
#
# Licensed under the Apache License, Version 2.0 (the "License");
# you may not use this file except in compliance with the License.
# You may obtain a copy of the License at
#
#     http://www.apache.org/licenses/LICENSE-2.0
#
# Unless required by applicable law or agreed to in writing, software
# distributed under the License is distributed on an "AS IS" BASIS,
# WITHOUT WARRANTIES OR CONDITIONS OF ANY KIND, either express or implied.
# See the License for the specific language governing permissions and
# limitations under the License.
# ==============================================================================


import numpy as np
import torch.nn as nn
from torch import Tensor

from model_compression_toolkit.core.pytorch.utils import get_working_device
from tests.common_tests.helpers.generate_test_tp_model import generate_test_tp_model
from tests.pytorch_tests.model_tests.base_pytorch_feature_test import BasePytorchFeatureNetworkTest
import model_compression_toolkit as mct
from model_compression_toolkit.core.tpc_models.default_tpc.latest import generate_pytorch_tpc
from model_compression_toolkit import quantizers_infrastructure as qi
from model_compression_toolkit.exporter.model_wrapper.pytorch.builder.node_to_quantizer import QUANTIZATION_METHOD_2_ACTIVATION_QUANTIZER, QUANTIZATION_METHOD_2_WEIGHTS_QUANTIZER
<<<<<<< HEAD
=======
from model_compression_toolkit.qat.pytorch.quantizer.quantization_builder import METHOD2ACTQUANTIZER, METHOD2WEIGHTQUANTIZER
>>>>>>> e9f947c0


class TestModel(nn.Module):
    def __init__(self):
        super(TestModel, self).__init__()
        self.conv1 = nn.Conv2d(3, 2, kernel_size=(3, 3), stride=(1, 1))
        self.conv2 = nn.Conv2d(2, 2, kernel_size=(1, 1), stride=(1, 1))
        self.activation = nn.SiLU()

    def forward(self, inp):
        x0 = self.conv1(inp)
        x1 = self.activation(x0)
        x2 = self.conv2(x1)
        y = self.activation(x2)
        return y


def repr_datagen():
    for _ in range(10):
        yield [np.random.random((4, 3, 224, 224))]


class QuantizationAwareTrainingTest(BasePytorchFeatureNetworkTest):
    def __init__(self, unit_test, weight_bits=2, activation_bits=4,
                 weights_quantization_method=mct.target_platform.QuantizationMethod.POWER_OF_TWO,
                 activation_quantization_method=mct.target_platform.QuantizationMethod.POWER_OF_TWO,
                 finalize=False, test_loading=False):

        self.weight_bits = weight_bits
        self.activation_bits = activation_bits
        self.finalize = finalize
        self.weights_quantization_method = weights_quantization_method
        self.activation_quantization_method = activation_quantization_method
        self.test_loading = test_loading
        super().__init__(unit_test, input_shape=(3, 4, 4))

    def get_tpc(self):
        return generate_pytorch_tpc(
            name="qat_test",
            tp_model=generate_test_tp_model({'weights_n_bits': self.weight_bits,
                                             'activation_n_bits': self.activation_bits,
                                             'weights_quantization_method': self.weights_quantization_method,
                                             'activation_quantization_method': self.activation_quantization_method}))

    def create_networks(self):
        return TestModel()

    def _gen_fixed_input(self):
        self.fixed_inputs = self.generate_inputs()

    def representative_data_gen_experimental(self):
        for _ in range(self.num_calibration_iter):
            yield self.fixed_inputs

    def run_test(self, experimental_facade=False):
        self._gen_fixed_input()
        model_float = self.create_networks()
        _tpc = self.get_tpc()
        ptq_model, quantization_info = mct.pytorch_post_training_quantization_experimental(model_float,
                                                                                           self.representative_data_gen_experimental,
                                                                                           target_platform_capabilities=_tpc)

        qat_ready_model, quantization_info = mct.pytorch_quantization_aware_training_init(model_float,
                                                                                          self.representative_data_gen_experimental,
                                                                                          target_platform_capabilities=_tpc)

        if self.test_loading:
            pass # TODO: need to save and load pytorch model

        if self.finalize:
            qat_finalized_model = mct.pytorch_quantization_aware_training_finalize(qat_ready_model)
        else:
            qat_finalized_model = None

        self.compare(ptq_model,
                     qat_ready_model,
                     qat_finalized_model,
                     input_x=self.representative_data_gen(),
                     quantization_info=quantization_info)

    def compare(self, ptq_model, qat_ready_model, qat_finalized_model, input_x=None, quantization_info=None):
        # check relevant layers are wrapped and correct quantizers were chosen
        for _, layer in qat_ready_model.named_children():
            self.unit_test.assertTrue(isinstance(layer, qi.PytorchQuantizationWrapper))
<<<<<<< HEAD
            # if isinstance(layer.layer, nn.SiLU):
                # q = METHOD2ACTQUANTIZER[mct.TrainingMethod.STE][self.activation_quantization_method]
                # self.unit_test.assertTrue(isinstance(layer._dispatcher.activation_quantizers[0], q))
            # if isinstance(layer.layer, nn.Conv2d):
                # q = METHOD2WEIGHTQUANTIZER[mct.TrainingMethod.STE][self.activation_quantization_method]
                # self.unit_test.assertTrue(isinstance(layer._dispatcher.weight_quantizers['weight'], q))
=======
            if isinstance(layer.layer, nn.SiLU):
                q = METHOD2ACTQUANTIZER[mct.TrainingMethod.STE][self.activation_quantization_method]
                self.unit_test.assertTrue(isinstance(layer.activation_quantizers[0], q))
            if isinstance(layer.layer, nn.Conv2d):
                q = METHOD2WEIGHTQUANTIZER[mct.TrainingMethod.STE][self.activation_quantization_method]
                self.unit_test.assertTrue(isinstance(layer.weights_quantizers['weight'], q))
>>>>>>> e9f947c0

        # check quantization didn't change when switching between PTQ model and QAT ready model
        _in = Tensor(input_x[0]).to(get_working_device())
        ptq_output = ptq_model(_in).cpu().detach().numpy()
        qat_ready_output = qat_ready_model(_in).cpu().detach().numpy()
        self.unit_test.assertTrue(np.isclose(np.linalg.norm(ptq_output - qat_ready_output) / np.linalg.norm(ptq_output), 0, atol=1e-6))
        if self.finalize:
            for _, layer in qat_finalized_model.named_children():
                self.unit_test.assertTrue(isinstance(layer, qi.PytorchQuantizationWrapper))
                if isinstance(layer.layer, nn.SiLU):
                    q = QUANTIZATION_METHOD_2_ACTIVATION_QUANTIZER[self.activation_quantization_method]
                    self.unit_test.assertTrue(isinstance(layer.activation_quantizers[0], q))
                if isinstance(layer.layer, nn.Conv2d):
                    q = QUANTIZATION_METHOD_2_WEIGHTS_QUANTIZER[self.activation_quantization_method]
                    self.unit_test.assertTrue(isinstance(layer.weights_quantizers['weight'], q))
            # check quantization didn't change when switching between PTQ model and QAT ready model
            qat_finalized_output = qat_finalized_model(_in).cpu().detach().numpy()
            self.unit_test.assertTrue(np.isclose(np.linalg.norm(qat_finalized_output - qat_ready_output) / np.linalg.norm(qat_ready_output), 0, atol=1e-6))<|MERGE_RESOLUTION|>--- conflicted
+++ resolved
@@ -24,11 +24,7 @@
 import model_compression_toolkit as mct
 from model_compression_toolkit.core.tpc_models.default_tpc.latest import generate_pytorch_tpc
 from model_compression_toolkit import quantizers_infrastructure as qi
-from model_compression_toolkit.exporter.model_wrapper.pytorch.builder.node_to_quantizer import QUANTIZATION_METHOD_2_ACTIVATION_QUANTIZER, QUANTIZATION_METHOD_2_WEIGHTS_QUANTIZER
-<<<<<<< HEAD
-=======
 from model_compression_toolkit.qat.pytorch.quantizer.quantization_builder import METHOD2ACTQUANTIZER, METHOD2WEIGHTQUANTIZER
->>>>>>> e9f947c0
 
 
 class TestModel(nn.Module):
@@ -113,21 +109,12 @@
         # check relevant layers are wrapped and correct quantizers were chosen
         for _, layer in qat_ready_model.named_children():
             self.unit_test.assertTrue(isinstance(layer, qi.PytorchQuantizationWrapper))
-<<<<<<< HEAD
-            # if isinstance(layer.layer, nn.SiLU):
-                # q = METHOD2ACTQUANTIZER[mct.TrainingMethod.STE][self.activation_quantization_method]
-                # self.unit_test.assertTrue(isinstance(layer._dispatcher.activation_quantizers[0], q))
-            # if isinstance(layer.layer, nn.Conv2d):
-                # q = METHOD2WEIGHTQUANTIZER[mct.TrainingMethod.STE][self.activation_quantization_method]
-                # self.unit_test.assertTrue(isinstance(layer._dispatcher.weight_quantizers['weight'], q))
-=======
             if isinstance(layer.layer, nn.SiLU):
                 q = METHOD2ACTQUANTIZER[mct.TrainingMethod.STE][self.activation_quantization_method]
                 self.unit_test.assertTrue(isinstance(layer.activation_quantizers[0], q))
             if isinstance(layer.layer, nn.Conv2d):
                 q = METHOD2WEIGHTQUANTIZER[mct.TrainingMethod.STE][self.activation_quantization_method]
                 self.unit_test.assertTrue(isinstance(layer.weights_quantizers['weight'], q))
->>>>>>> e9f947c0
 
         # check quantization didn't change when switching between PTQ model and QAT ready model
         _in = Tensor(input_x[0]).to(get_working_device())
@@ -137,12 +124,12 @@
         if self.finalize:
             for _, layer in qat_finalized_model.named_children():
                 self.unit_test.assertTrue(isinstance(layer, qi.PytorchQuantizationWrapper))
-                if isinstance(layer.layer, nn.SiLU):
-                    q = QUANTIZATION_METHOD_2_ACTIVATION_QUANTIZER[self.activation_quantization_method]
-                    self.unit_test.assertTrue(isinstance(layer.activation_quantizers[0], q))
-                if isinstance(layer.layer, nn.Conv2d):
-                    q = QUANTIZATION_METHOD_2_WEIGHTS_QUANTIZER[self.activation_quantization_method]
-                    self.unit_test.assertTrue(isinstance(layer.weights_quantizers['weight'], q))
+                # if isinstance(layer.layer, nn.SiLU):
+                #     q = QUANTIZATION_METHOD_2_ACTIVATION_QUANTIZER[self.activation_quantization_method]
+                #     self.unit_test.assertTrue(isinstance(layer.activation_quantizers[0], q))
+                # if isinstance(layer.layer, nn.Conv2d):
+                #     q = QUANTIZATION_METHOD_2_WEIGHTS_QUANTIZER[self.activation_quantization_method]
+                #     self.unit_test.assertTrue(isinstance(layer.weights_quantizers['weight'], q))
             # check quantization didn't change when switching between PTQ model and QAT ready model
             qat_finalized_output = qat_finalized_model(_in).cpu().detach().numpy()
             self.unit_test.assertTrue(np.isclose(np.linalg.norm(qat_finalized_output - qat_ready_output) / np.linalg.norm(qat_ready_output), 0, atol=1e-6))