# Copyright 2021 Sony Semiconductors Israel, Inc. All rights reserved.
#
# Licensed under the Apache License, Version 2.0 (the "License");
# you may not use this file except in compliance with the License.
# You may obtain a copy of the License at
#
#     http://www.apache.org/licenses/LICENSE-2.0
#
# Unless required by applicable law or agreed to in writing, software
# distributed under the License is distributed on an "AS IS" BASIS,
# WITHOUT WARRANTIES OR CONDITIONS OF ANY KIND, either express or implied.
# See the License for the specific language governing permissions and
# limitations under the License.
# ==============================================================================


#  ----------------- Unit test framework
import importlib
import unittest

#  ----------------  Individual test suites
from tests.common_tests.function_tests.test_histogram_collector import TestHistogramCollector

from tests.common_tests.function_tests.test_collectors_manipulation import TestCollectorsManipulations
from tests.common_tests.function_tests.test_threshold_selection import TestThresholdSelection
from tests.common_tests.function_tests.test_folder_image_loader import TestFolderLoader


found_tf = importlib.util.find_spec("tensorflow") is not None and importlib.util.find_spec(
    "tensorflow_model_optimization") is not None
found_pytorch = importlib.util.find_spec("torch") is not None and importlib.util.find_spec(
    "torchvision") is not None

if found_tf:
    import tensorflow as tf
    from tests.keras_tests.feature_networks_tests.test_features_runner import FeatureNetworkTest
    from tests.keras_tests.function_tests.test_quantization_configurations import TestQuantizationConfigurations
    from tests.keras_tests.function_tests.test_tensorboard_writer import TestLogger
    from tests.keras_tests.function_tests.test_lut_quanitzer_params import TestLUTQuantizerParams
    from tests.keras_tests.function_tests.test_lp_search_bitwidth import TestLpSearchBitwidth, \
        TestSearchBitwidthConfiguration
    from tests.keras_tests.graph_tests.test_graph_reading import TestGraphReading
    from tests.keras_tests.graph_tests.test_graph_quantization_and_export import TestTFLiteExport
<<<<<<< HEAD
    from tests.keras_tests.layer_tests.test_layers_runner import LayerTest
    from tests.keras_tests.function_tests.test_symmetric_threshold_selection_weights import \
        TestSymmetricThresholdSelectionWeights
    from tests.keras_tests.function_tests.test_uniform_quantize_tensor import TestUniformQuantizeTensor
    from tests.keras_tests.function_tests.test_uniform_range_selection_weights import TestUniformRangeSelectionWeights
=======
    from tests.keras_tests.layer_tests.test_layers_runner import LayerTest as TFLayerTest

if found_pytorch:
    from tests.pytorch_tests.layer_tests.test_layers_runner import LayerTest as TorchLayerTest
    from tests.pytorch_tests.model_tests.test_feature_models_runner import FeatureModelsTestRunner
    from tests.pytorch_tests.model_tests.test_models_runner import ModelTest


>>>>>>> 9f8ca828

if __name__ == '__main__':
    # -----------------  Load all the test cases
    suiteList = []
    suiteList.append(unittest.TestLoader().loadTestsFromTestCase(TestHistogramCollector))
    suiteList.append(unittest.TestLoader().loadTestsFromTestCase(TestCollectorsManipulations))
    suiteList.append(unittest.TestLoader().loadTestsFromTestCase(TestFolderLoader))
    suiteList.append(unittest.TestLoader().loadTestsFromTestCase(TestThresholdSelection))

    # Add TF tests only if tensorflow is installed
    if found_tf:
        suiteList.append(unittest.TestLoader().loadTestsFromTestCase(TestQuantizationConfigurations))
        suiteList.append(unittest.TestLoader().loadTestsFromTestCase(FeatureNetworkTest))
        suiteList.append(unittest.TestLoader().loadTestsFromTestCase(TestLogger))
        suiteList.append(unittest.TestLoader().loadTestsFromTestCase(TestLpSearchBitwidth))
        suiteList.append(unittest.TestLoader().loadTestsFromTestCase(TestSearchBitwidthConfiguration))
        suiteList.append(unittest.TestLoader().loadTestsFromTestCase(TestLUTQuantizerParams))
        suiteList.append(unittest.TestLoader().loadTestsFromTestCase(TestGraphReading))
        suiteList.append(unittest.TestLoader().loadTestsFromTestCase(TestTFLiteExport))
        suiteList.append(unittest.TestLoader().loadTestsFromTestCase(TestSymmetricThresholdSelectionWeights))
        suiteList.append(unittest.TestLoader().loadTestsFromTestCase(TestUniformQuantizeTensor))
        suiteList.append(unittest.TestLoader().loadTestsFromTestCase(TestUniformRangeSelectionWeights))
        # Keras test layers are supported in TF2.6 or higher versions
        if tf.__version__ >= "2.6":
            suiteList.append(unittest.TestLoader().loadTestsFromTestCase(TFLayerTest))

    if found_pytorch:
        suiteList.append(unittest.TestLoader().loadTestsFromTestCase(TorchLayerTest))
        suiteList.append(unittest.TestLoader().loadTestsFromTestCase(FeatureModelsTestRunner))
        suiteList.append(unittest.TestLoader().loadTestsFromTestCase(ModelTest))

    # ----------------   Join them together ane run them
    comboSuite = unittest.TestSuite(suiteList)
    unittest.TextTestRunner(verbosity=0).run(comboSuite)<|MERGE_RESOLUTION|>--- conflicted
+++ resolved
@@ -41,22 +41,17 @@
         TestSearchBitwidthConfiguration
     from tests.keras_tests.graph_tests.test_graph_reading import TestGraphReading
     from tests.keras_tests.graph_tests.test_graph_quantization_and_export import TestTFLiteExport
-<<<<<<< HEAD
-    from tests.keras_tests.layer_tests.test_layers_runner import LayerTest
+    from tests.keras_tests.layer_tests.test_layers_runner import LayerTest as TFLayerTest
     from tests.keras_tests.function_tests.test_symmetric_threshold_selection_weights import \
         TestSymmetricThresholdSelectionWeights
     from tests.keras_tests.function_tests.test_uniform_quantize_tensor import TestUniformQuantizeTensor
     from tests.keras_tests.function_tests.test_uniform_range_selection_weights import TestUniformRangeSelectionWeights
-=======
-    from tests.keras_tests.layer_tests.test_layers_runner import LayerTest as TFLayerTest
 
 if found_pytorch:
     from tests.pytorch_tests.layer_tests.test_layers_runner import LayerTest as TorchLayerTest
     from tests.pytorch_tests.model_tests.test_feature_models_runner import FeatureModelsTestRunner
     from tests.pytorch_tests.model_tests.test_models_runner import ModelTest
 
-
->>>>>>> 9f8ca828
 
 if __name__ == '__main__':
     # -----------------  Load all the test cases
