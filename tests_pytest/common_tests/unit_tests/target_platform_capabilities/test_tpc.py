--- conflicted
+++ resolved
@@ -14,13 +14,8 @@
 # ==============================================================================
 import os
 import pytest
-<<<<<<< HEAD
 from pydantic import ValidationError
-
-import model_compression_toolkit.target_platform_capabilities.schema.mct_current_schema as schema
-=======
 import model_compression_toolkit.target_platform_capabilities.schema.mct_current_schema as current_schema
->>>>>>> 2dbd8307
 from model_compression_toolkit.core.common import BaseNode
 from model_compression_toolkit.target_platform_capabilities.constants import KERNEL_ATTR
 from model_compression_toolkit.target_platform_capabilities.schema.schema_compatability import ALL_SCHEMA_VERSIONS, \
@@ -206,10 +201,9 @@
 class TestTargetPlatformModeling:
     def test_immutable_tp(self):
         """Tests that modifying an immutable TargetPlatformCapabilities instance raises an exception."""
-<<<<<<< HEAD
-        model = schema.TargetPlatformCapabilities(
+        model = current_schema.TargetPlatformCapabilities(
             default_qco=TEST_QCO,
-            operator_set=(schema.OperatorsSet(name="opset"),),
+                operator_set=(current_schema.OperatorsSet(name="opset"),),
             tpc_minor_version=None,
             tpc_patch_version=None,
             tpc_platform_type=None,
@@ -217,17 +211,6 @@
         )
         # Expecting a TypeError or AttributeError due to immutability
         with pytest.raises(ValidationError , match="Instance is frozen"):
-=======
-        with pytest.raises(Exception, match='"TargetPlatformCapabilities" is immutable and does not support item assignment'):
-            model = current_schema.TargetPlatformCapabilities(
-                default_qco=TEST_QCO,
-                operator_set=(current_schema.OperatorsSet(name="opset"),),
-                tpc_minor_version=None,
-                tpc_patch_version=None,
-                tpc_platform_type=None,
-                add_metadata=False
-            )
->>>>>>> 2dbd8307
             model.operator_set = tuple()
 
 
@@ -324,13 +307,8 @@
 
     def test_list_of_no_qc(self):
         """Tests that providing an invalid configuration list (non-dict values) to QuantizationConfigOptions raises an exception."""
-<<<<<<< HEAD
         with pytest.raises(ValidationError, match="Input should be a valid dictionary"):
-            schema.QuantizationConfigOptions(quantization_configurations=(TEST_QC, 3), base_config=TEST_QC)
-=======
-        with pytest.raises(Exception, match="value is not a valid dict"):
             current_schema.QuantizationConfigOptions(quantization_configurations=(TEST_QC, 3), base_config=TEST_QC)
->>>>>>> 2dbd8307
 
     def test_clone_and_edit_options(self):
         """Tests that the clone_and_edit methods correctly modify the quantization configuration options."""
