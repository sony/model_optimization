# Copyright 2023 Sony Semiconductor Israel, Inc. All rights reserved.
#
# Licensed under the Apache License, Version 2.0 (the "License");
# you may not use this file except in compliance with the License.
# You may obtain a copy of the License at
#
#     http://www.apache.org/licenses/LICENSE-2.0
#
# Unless required by applicable law or agreed to in writing, software
# distributed under the License is distributed on an "AS IS" BASIS,
# WITHOUT WARRANTIES OR CONDITIONS OF ANY KIND, either express or implied.
# See the License for the specific language governing permissions and
# limitations under the License.
# ==============================================================================
import json
import cv2
import os
import numpy as np
from pycocotools.coco import COCO
from pycocotools.cocoeval import COCOeval
from typing import List, Dict, Tuple, Callable, Any
import random
from pycocotools import mask as mask_utils
import torch
from tqdm import tqdm

from ..models_pytorch.yolov8.yolov8_preprocess import yolov8_preprocess_chw_transpose
from ..models_pytorch.yolov8.postprocess_yolov8_seg import process_masks, postprocess_yolov8_inst_seg



def coco80_to_coco91(x: np.ndarray) -> np.ndarray:
    """
    Converts COCO 80-class indices to COCO 91-class indices.

    Args:
        x (numpy.ndarray): An array of COCO 80-class indices.

    Returns:
        numpy.ndarray: An array of corresponding COCO 91-class indices.
    """
    coco91Indexs = np.array(
        [1, 2, 3, 4, 5, 6, 7, 8, 9, 10, 11, 13, 14, 15, 16, 17, 18, 19, 20, 21, 22, 23, 24, 25, 27, 28, 31, 32, 33, 34,
         35, 36, 37, 38, 39, 40, 41, 42, 43, 44, 46, 47, 48, 49, 50, 51, 52, 53, 54, 55, 56, 57, 58, 59, 60, 61, 62,
         63, 64, 65, 67, 70, 72, 73, 74, 75, 76, 77, 78, 79, 80, 81, 82, 84, 85, 86, 87, 88, 89, 90])
    return coco91Indexs[x.astype(np.int32)]


def clip_boxes(boxes: np.ndarray, h: int, w: int) -> np.ndarray:
    """
    Clip bounding boxes to stay within the image boundaries.

    Args:
        boxes (numpy.ndarray): Array of bounding boxes in format [y_min, x_min, y_max, x_max].
        h (int): Height of the image.
        w (int): Width of the image.

    Returns:
        numpy.ndarray: Clipped bounding boxes.
    """
    boxes[..., 0] = np.clip(boxes[..., 0], a_min=0, a_max=h)
    boxes[..., 1] = np.clip(boxes[..., 1], a_min=0, a_max=w)
    boxes[..., 2] = np.clip(boxes[..., 2], a_min=0, a_max=h)
    boxes[..., 3] = np.clip(boxes[..., 3], a_min=0, a_max=w)
    return boxes


<<<<<<< HEAD
def scale_boxes(boxes: np.ndarray, h_image: int, w_image: int, h_model: int, w_model: int,
                preserve_aspect_ratio: bool) -> np.ndarray:
    """
    Scale and offset bounding boxes based on model output size and original image size.

    Args:
        boxes (numpy.ndarray): Array of bounding boxes in format [y_min, x_min, y_max, x_max].
        h_image (int): Original image height.
        w_image (int): Original image width.
        h_model (int): Model output height.
        w_model (int): Model output width.
        preserve_aspect_ratio (bool): Whether to preserve image aspect ratio during scaling

    Returns:
        numpy.ndarray: Scaled and offset bounding boxes.
    """
    deltaH, deltaW = 0, 0
    H, W = h_model, w_model
    scale_H, scale_W = h_image / H, w_image / W

    if preserve_aspect_ratio:
        scale_H = scale_W = max(h_image / H, w_image / W)
        H_tag = int(np.round(h_image / scale_H))
        W_tag = int(np.round(w_image / scale_W))
        deltaH, deltaW = int((H - H_tag) / 2), int((W - W_tag) / 2)

    # Scale and offset boxes
    boxes[..., 0] = (boxes[..., 0] * H - deltaH) * scale_H
    boxes[..., 1] = (boxes[..., 1] * W - deltaW) * scale_W
    boxes[..., 2] = (boxes[..., 2] * H - deltaH) * scale_H
    boxes[..., 3] = (boxes[..., 3] * W - deltaW) * scale_W

    # Clip boxes
    boxes = clip_boxes(boxes, h_image, w_image)

    return boxes

def scale_coords(kpts: np.ndarray, h_image: int, w_image: int, h_model: int, w_model: int, preserve_aspect_ratio: bool) -> np.ndarray:
    """
    Scale and offset keypoints based on model output size and original image size.

    Args:
        kpts (numpy.ndarray): Array of bounding keypoints in format [..., 17, 3]  where the last dim is (x, y, visible).
        h_image (int): Original image height.
        w_image (int): Original image width.
        h_model (int): Model output height.
        w_model (int): Model output width.
        preserve_aspect_ratio (bool): Whether to preserve image aspect ratio during scaling

    Returns:
        numpy.ndarray: Scaled and offset bounding boxes.
    """
    deltaH, deltaW = 0, 0
    H, W = h_model, w_model
    scale_H, scale_W = h_image / H, w_image / W

    if preserve_aspect_ratio:
        scale_H = scale_W = max(h_image / H, w_image / W)
        H_tag = int(np.round(h_image / scale_H))
        W_tag = int(np.round(w_image / scale_W))
        deltaH, deltaW = int((H - H_tag) / 2), int((W - W_tag) / 2)

    # Scale and offset boxes
    kpts[..., 0] = (kpts[..., 0]  - deltaH) * scale_H
    kpts[..., 1] = (kpts[..., 1] - deltaW) * scale_W

    # Clip boxes
    kpts = clip_coords(kpts, h_image, w_image)

    return kpts

=======
>>>>>>> 3fcf49d9

def clip_coords(kpts: np.ndarray, h: int, w: int) -> np.ndarray:
    """
    Clip keypoints to stay within the image boundaries.

    Args:
        kpts (numpy.ndarray): Array of bounding keypoints in format [..., 17, 3]  where the last dim is (x, y, visible).
        h (int): Height of the image.
        w (int): Width of the image.

    Returns:
        numpy.ndarray: Clipped bounding boxes.
    """
    kpts[..., 0] = np.clip(kpts[..., 0], a_min=0, a_max=h)
    kpts[..., 1] = np.clip(kpts[..., 1], a_min=0, a_max=w)
    return kpts


# COCO evaluation class
class CocoEval:
    def __init__(self, path2json: str, output_resize: Dict = None, task: str = 'Detection'):
        """
        Initialize the CocoEval class.

        Args:
            path2json (str): Path to the COCO JSON file containing ground truth annotations.
            output_resize (Dict): Contains the resize information to map between the model's output and the original
             image dimensions. The dict consists of:
                  {"shape": (height, weight),
                   "aspect_ratio_preservation": bool}
        """
        # Load ground truth annotations
        self.coco_gt = COCO(path2json)

        # A list of reformatted model outputs
        self.all_detections = []

        # Resizing information to map between the model's output and the original image dimensions
        self.output_resize = output_resize if output_resize else {'shape': (1, 1), 'aspect_ratio_preservation': False}

        # Set the task type (Detection/Segmentation/Keypoints)
        self.task = task

    def add_batch_detections(self, outputs: Tuple[List, List, List, List], targets: List[Dict]):
        """
        Add batch detections to the evaluation.

        Args:
            outputs (list): List of model outputs, typically containing bounding boxes, scores, and labels.
            targets (list): List of ground truth annotations for the batch.
        """
        img_ids, _outs = [], []
        orig_img_dims = []
        for idx, t in enumerate(targets):
            if len(t) > 0:
                img_ids.append(t[0]['image_id'])
                orig_img_dims.append(t[0]['orig_img_dims'])
                _outs.append([o[idx] for o in outputs])

        batch_detections = self.format_results(_outs, img_ids, orig_img_dims, self.output_resize)

        self.all_detections.extend(batch_detections)

    def result(self) -> List[float]:
        """
        Calculate and print evaluation results.

        Returns:
            list: COCO evaluation statistics.
        """
        # Initialize COCO evaluation object
        self.coco_dt = self.coco_gt.loadRes(self.all_detections)
        if self.task == 'Detection':
            coco_eval = COCOeval(self.coco_gt, self.coco_dt, 'bbox')
        elif self.task == 'Keypoints':
            coco_eval = COCOeval(self.coco_gt, self.coco_dt, 'keypoints')
        else:
            raise Exception("Unsupported task type of CocoEval")

        # Run evaluation
        coco_eval.evaluate()
        coco_eval.accumulate()
        coco_eval.summarize()

        # Print mAP results
        print("mAP: {:.4f}".format(coco_eval.stats[0]))

        return coco_eval.stats

    def reset(self):
        """
        Reset the list of detections to prepare for a new evaluation.
        """
        self.all_detections = []

    def format_results(self, outputs: List, img_ids: List, orig_img_dims: List, output_resize: Dict) -> List[Dict]:
        """
        Format model outputs into a list of detection dictionaries.

        Args:
            outputs (list): List of model outputs, typically containing bounding boxes, scores, and labels.
            img_ids (list): List of image IDs corresponding to each output.
            orig_img_dims (list): List of tuples representing the original image dimensions (h, w) for each output.
            output_resize (Dict): Contains the resize information to map between the model's
                     output and the original image dimensions.

        Returns:
            list: A list of detection dictionaries, each containing information about the detected object.
        """
        detections = []
        h_model, w_model = output_resize['shape']
        preserve_aspect_ratio = output_resize['aspect_ratio_preservation']

        if self.task == 'Detection':
            # Process model outputs and convert to detection format
            for idx, output in enumerate(outputs):
                image_id = img_ids[idx]
                scores = output[1].numpy().squeeze()  # Extract scores
                labels = (coco80_to_coco91(
                    output[2].numpy())).squeeze()  # Convert COCO 80-class indices to COCO 91-class indices
                boxes = output[0].numpy().squeeze()  # Extract bounding boxes
                boxes = scale_boxes(boxes, orig_img_dims[idx][0], orig_img_dims[idx][1], h_model, w_model,
                                    preserve_aspect_ratio)

                for score, label, box in zip(scores, labels, boxes):
                    detection = {
                        "image_id": image_id,
                        "category_id": label,
                        "bbox": [box[1], box[0], box[3] - box[1], box[2] - box[0]],
                        "score": score
                    }
                    detections.append(detection)

        elif self.task == 'Keypoints':
            for output, image_id, (w_orig, h_orig) in zip(outputs, img_ids, orig_img_dims):

                bbox, scores, kpts = output

                # Add detection results to predicted_keypoints list
                if kpts.shape[0]:
                    kpts = kpts.reshape(-1, 17, 3)
                    kpts = scale_coords(kpts, h_orig, w_orig, 640, 640, True)
                    for ind, k in enumerate(kpts):
                        detections.append({
                            'category_id': 1,
                            'image_id': image_id,
                            'keypoints': k.reshape(51).tolist(),
                            'score': scores.tolist()[ind] if isinstance(scores.tolist(), list) else scores.tolist()
                        })

            return detections

def load_and_preprocess_image(image_path: str, preprocess: Callable) -> np.ndarray:
    """
    Load and preprocess an image from a given file path.

    Args:
        image_path (str): Path to the image file.
        preprocess (function): Preprocessing function to apply to the loaded image.

    Returns:
        numpy.ndarray: Preprocessed image.
    """
    image = cv2.imread(image_path)
    image = preprocess(image)
    return image


class CocoDataset:
    def __init__(self, dataset_folder: str, annotation_file: str, preprocess: Callable):
        """
        A dataset class for handling COCO dataset images and annotations.

        Args:
            dataset_folder (str): The path to the folder containing COCO dataset images.
            annotation_file (str): The path to the COCO annotation file in JSON format.
            preprocess (Callable): A function for preprocessing images.
        """
        self.dataset_folder = dataset_folder
        self.preprocess = preprocess

        # Load COCO annotations from a JSON file (e.g., 'annotations.json')
        with open(annotation_file, 'r') as f:
            self.coco_annotations = json.load(f)

        # Initialize a dictionary to store annotations grouped by image ID
        self.annotations_by_image = {}

        # Iterate through the annotations and group them by image ID
        for annotation in self.coco_annotations['annotations']:
            image_id = annotation['image_id']
            if image_id not in self.annotations_by_image:
                self.annotations_by_image[image_id] = []
            self.annotations_by_image[image_id].append(annotation)

        # Initialize a list to collect images and annotations for the current batch
        self.total_images = len(self.coco_annotations['images'])

    def __len__(self):
        return self.total_images

    def __getitem__(self, item_index):
        """
        Returns the preprocessed image and its corresponding annotations.

        Args:
            item_index: Index of the item to retrieve.

        Returns:
            Tuple containing the preprocessed image and its annotations.
        """
        image_info = self.coco_annotations['images'][item_index]
        image_id = image_info['id']
        image = load_and_preprocess_image(os.path.join(self.dataset_folder, image_info['file_name']), self.preprocess)
        annotations = self.annotations_by_image.get(image_id, [])
        if len(annotations) > 0:
            annotations[0]['orig_img_dims'] = (image_info['height'], image_info['width'])
        return image, annotations

    def sample(self, batch_size):
        """
        Samples a batch of images and their corresponding annotations from the dataset.

        Returns:
            Tuple containing a batch of preprocessed images and their annotations.
        """
        batch_images = []
        batch_annotations = []

        # Sample random image indexes
        random_idx = random.sample(range(self.total_images), batch_size)

        # Get the corresponding items from dataset
        for idx in random_idx:
            batch_images.append(self[idx][0])
            batch_annotations.append(self[idx][1])

        return np.array(batch_images), batch_annotations


class DataLoader:
    def __init__(self, dataset: List[Tuple], batch_size: int, shuffle: bool = False):
        self.dataset = dataset
        self.batch_size = batch_size
        self.shuffle = shuffle
        self.count = 0
        self.inds = list(range(len(dataset)))

    def __iter__(self):
        self.count = 0
        if self.shuffle:
            random.shuffle(self.inds)

        return self

    def __next__(self):
        if self.count >= len(self.dataset):
            raise StopIteration

        batch_images = []
        batch_annotations = []

        while len(batch_images) < self.batch_size and self.count < len(self.dataset):
            index = self.inds[self.count]
            image, annotations = self.dataset[index]
            batch_images.append(image)
            batch_annotations.append(annotations)
            self.count += 1

        return np.array(batch_images), batch_annotations


def coco_dataset_generator(dataset_folder: str, annotation_file: str, preprocess: Callable,
                           batch_size: int = 1) -> Tuple:

    """
    Generator function for loading and preprocessing images and their annotations from a COCO-style dataset.

    Args:
        dataset_folder (str): Path to the dataset folder containing image files.
        annotation_file (str): Path to the COCO-style annotation JSON file.
        preprocess (function): Preprocessing function to apply to each loaded image.
        batch_size (int): The desired batch size.

    Yields:
        Tuple[numpy.ndarray, list]: A tuple containing a batch of images (as a NumPy array) and a list of annotations
        for each image in the batch.
    """
    # Load COCO annotations from a JSON file (e.g., 'annotations.json')
    with open(annotation_file, 'r') as f:
        coco_annotations = json.load(f)

    # Initialize a dictionary to store annotations grouped by image ID
    annotations_by_image = {}

    # Iterate through the annotations and group them by image ID
    for annotation in coco_annotations['annotations']:
        image_id = annotation['image_id']
        if image_id not in annotations_by_image:
            annotations_by_image[image_id] = []
        annotations_by_image[image_id].append(annotation)

    # Initialize a list to collect images and annotations for the current batch
    batch_images = []
    batch_annotations = []
    total_images = len(coco_annotations['images'])

    # Iterate through the images and create a list of tuples (image, annotations)
    for image_count, image_info in enumerate(coco_annotations['images']):
        image_id = image_info['id']
        # Load and preprocess the image (you can use your own image loading logic)
        image = load_and_preprocess_image(os.path.join(dataset_folder, image_info['file_name']), preprocess)
        annotations = annotations_by_image.get(image_id, [])
        if len(annotations) > 0:
            annotations[0]['orig_img_dims'] = (image_info['height'], image_info['width'])

            # Add the image and annotations to the current batch
            batch_images.append(image)
            batch_annotations.append(annotations)

            # Check if the current batch is of the desired batch size
            if len(batch_images) == batch_size:
                # Yield the current batch
                yield np.array(batch_images), batch_annotations

                # Reset the batch lists for the next batch
                batch_images = []
                batch_annotations = []

        # After processing all images, yield any remaining images in the last batch
        if len(batch_images) > 0 and (total_images == image_count + 1):
            yield np.array(batch_images), batch_annotations


def model_predict(model: Any,
                  inputs: np.ndarray) -> Tuple[List, List, List, List]:
    """
    Perform inference using the provided model on the given inputs.

    This function serves as the default method for inference if no specific model inference function is provided.

    Args:
        model (Any): The model used for inference.
        inputs (np.ndarray): Input data to perform inference on.

    Returns:
        Tuple[List, List, List, List]: Tuple containing lists of predictions.
    """
    return model(inputs)


def coco_evaluate(model: Any, preprocess: Callable, dataset_folder: str, annotation_file: str, batch_size: int,
                  output_resize: tuple, model_inference: Callable = model_predict, task: str = 'Detection') -> dict:
    """
    Evaluate a model on the COCO dataset.

    Args:
    - model (Any): The model to evaluate.
    - preprocess (Callable): Preprocessing function to be applied to images.
    - dataset_folder (str): Path to the folder containing COCO dataset images.
    - annotation_file (str): Path to the COCO annotation file.
    - batch_size (int): Batch size for evaluation.
    - output_resize (tuple): Tuple representing the output size after resizing.
    - model_inference (Callable): Model inference function. model_predict will be used by default.

    Returns:
    - dict: Evaluation results.

    """
    # Load COCO evaluation set
    coco_dataset = CocoDataset(dataset_folder=dataset_folder,
                               annotation_file=annotation_file,
                               preprocess=preprocess)
    coco_loader = DataLoader(coco_dataset, batch_size)

    # Initialize the evaluation metric object
    coco_metric = CocoEval(annotation_file, output_resize, task)

    # Iterate and the evaluation set
    for batch_idx, (images, targets) in enumerate(coco_loader):

        # Run inference on the batch
        outputs = model_inference(model, images)

        # Add the model outputs to metric object (a dictionary of outputs after postprocess: boxes, scores & classes)
        coco_metric.add_batch_detections(outputs, targets)
        if (batch_idx + 1) % 100 == 0:
            print(f'processed {(batch_idx + 1) * batch_size} images')

    return coco_metric.result()

def scale_boxes(boxes: np.ndarray, h_image: int, w_image: int, h_model: int, w_model: int, preserve_aspect_ratio: bool, normalized: bool = True) -> np.ndarray:
    """
    Scale and offset bounding boxes based on model output size and original image size.

    Args:
        boxes (numpy.ndarray): Array of bounding boxes in format [y_min, x_min, y_max, x_max].
        h_image (int): Original image height.
        w_image (int): Original image width.
        h_model (int): Model output height.
        w_model (int): Model output width.
        preserve_aspect_ratio (bool): Whether to preserve image aspect ratio during scaling

    Returns:
        numpy.ndarray: Scaled and offset bounding boxes.
    """
    deltaH, deltaW = 0, 0
    H, W = h_model, w_model
    scale_H, scale_W = h_image / H, w_image / W

    if preserve_aspect_ratio:
        scale_H = scale_W = max(h_image / H, w_image / W)
        H_tag = int(np.round(h_image / scale_H))
        W_tag = int(np.round(w_image / scale_W))
        deltaH, deltaW = int((H - H_tag) / 2), int((W - W_tag) / 2)

    nh, nw = (H, W) if normalized else (1, 1)

    # Scale and offset boxes
    boxes[..., 0] = (boxes[..., 0] * nh - deltaH) * scale_H
    boxes[..., 1] = (boxes[..., 1] * nw - deltaW) * scale_W
    boxes[..., 2] = (boxes[..., 2] * nh - deltaH) * scale_H
    boxes[..., 3] = (boxes[..., 3] * nw - deltaW) * scale_W

    # Clip boxes
    boxes = clip_boxes(boxes, h_image, w_image)

    return boxes

def masks_to_coco_rle(masks, boxes, image_id, height, width, scores, classes, mask_threshold):
    """
    Converts masks to COCO RLE format and compiles results including bounding boxes and scores.

    Args:
        masks (list of np.ndarray): List of segmentation masks.
        boxes (list of np.ndarray): List of bounding boxes corresponding to the masks.
        image_id (int): Identifier for the image being processed.
        height (int): Height of the image.
        width (int): Width of the image.
        scores (list of float): Confidence scores for each detection.
        classes (list of int): Class IDs for each detection.

    Returns:
        list of dict: Each dictionary contains the image ID, category ID, bounding box,
                      score, and segmentation in RLE format.
    """
    results = []
    for i, (mask, box) in enumerate(zip(masks, boxes)):

        binary_mask = np.asfortranarray((mask > mask_threshold).astype(np.uint8))
        rle = mask_utils.encode(binary_mask)
        rle['counts'] = rle['counts'].decode('ascii')

        x_min, y_min, x_max, y_max = box[1], box[0], box[3], box[2]
        box_width = x_max - x_min
        box_height = y_max - y_min

        adjusted_category_id = coco80_to_coco91(np.array([classes[i]]))[0]
        
        result = {
            "image_id": int(image_id),  # Convert to int if not already
            "category_id": int(adjusted_category_id),  # Ensure type is int
            "bbox": [float(x_min), float(y_min), float(box_width), float(box_height)],
            "score": float(scores[i]),  # Ensure type is float
            "segmentation": rle
        }
        results.append(result)
    return results

def save_results_to_json(results, file_path):
    """
    Saves the results data to a JSON file.

    Args:
        results (list of dict): The results data to be saved.
        file_path (str): The path to the file where the results will be saved.
    """
    with open(file_path, 'w') as f:
        json.dump(results, f)

def evaluate_seg_model(annotation_file, results_file):
    """
    Evaluate the model's segmentation performance using the COCO evaluation metrics.

    This function loads the ground truth annotations and the detection results from specified files,
    filters the annotations to include only those images present in the detection results, and then
    performs the COCO evaluation.

    Args:
        annotation_file (str): The file path for the COCO format ground truth annotations.
        results_file (str): The file path for the detection results in COCO format.

    The function prints out the evaluation summary which includes average precision and recall
    across various IoU thresholds and object categories.
    """
   
    coco_gt = COCO(annotation_file)
    coco_dt = coco_gt.loadRes(results_file)
    
    # Extract image IDs from the results file
    with open(results_file, 'r') as file:
        results_data = json.load(file)
    result_img_ids = {result['image_id'] for result in results_data}
    
    # Filter annotations to include only those images present in the results file
    coco_gt.imgs = {img_id: coco_gt.imgs[img_id] for img_id in result_img_ids if img_id in coco_gt.imgs}
    coco_gt.anns = {ann_id: coco_gt.anns[ann_id] for ann_id in list(coco_gt.anns.keys()) if coco_gt.anns[ann_id]['image_id'] in result_img_ids}
    
    # Evaluate only for the filtered images
    coco_eval = COCOeval(coco_gt, coco_dt, 'segm')
    coco_eval.params.imgIds = list(result_img_ids)  # Ensure evaluation is only on the filtered image IDs
    coco_eval.evaluate()
    coco_eval.accumulate()
    coco_eval.summarize()


def evaluate_yolov8_segmentation(model, data_dir, data_type='val2017', img_ids_limit=800, output_file='results.json',iou_thresh=0.7, conf=0.001, max_dets=300,mask_thresh=0.55):
    """
    Evaluate YOLOv8 model for instance segmentation on COCO dataset.

    Parameters:
    - model: The YOLOv8 model to be evaluated.
    - data_dir: The directory containing the COCO dataset.
    - data_type: The type of dataset to evaluate against (default is 'val2017').
    - img_ids_limit: The maximum number of images to evaluate (default is 800).
    - output_file: The name of the file to save the results (default is 'results.json').

    Returns:
    - None
    """
    model_input_size = (640, 640)
    model.eval()

    ann_file = os.path.join(data_dir, 'annotations', f'instances_{data_type}.json')
    coco = COCO(ann_file)

    img_ids = coco.getImgIds()
    img_ids = img_ids[:img_ids_limit]  # Adjust number of images to evaluate against
    results = []
    for img_id in tqdm(img_ids, desc="Processing Images"):
        img = coco.loadImgs(img_id)[0]
        image_path = os.path.join(data_dir, data_type, img["file_name"])

        # Preprocess the image
        input_img = load_and_preprocess_image(image_path, yolov8_preprocess_chw_transpose).astype('float32')
        input_tensor = torch.from_numpy(input_img).unsqueeze(0)  # Add batch dimension

        # Run the model
        with torch.no_grad():
            output = model(input_tensor)
        #run post processing (nms)
        boxes, scores, classes, masks = postprocess_yolov8_inst_seg(outputs=output, conf=conf, iou_thres=iou_thresh, max_out_dets=max_dets)

        if boxes.size == 0:  
            continue

        orig_img = load_and_preprocess_image(image_path, lambda x: x)
        boxes = scale_boxes(boxes, orig_img.shape[0], orig_img.shape[1], 640, 640, True, False)
        pp_masks = process_masks(masks, boxes, orig_img.shape, model_input_size)

        #convert output to coco readable
        image_results = masks_to_coco_rle(pp_masks, boxes, img_id, orig_img.shape[0], orig_img.shape[1], scores, classes, mask_thresh)
        results.extend(image_results)

    save_results_to_json(results, output_file)
    evaluate_seg_model(ann_file, output_file)


<|MERGE_RESOLUTION|>--- conflicted
+++ resolved
@@ -65,7 +65,6 @@
     return boxes
 
 
-<<<<<<< HEAD
 def scale_boxes(boxes: np.ndarray, h_image: int, w_image: int, h_model: int, w_model: int,
                 preserve_aspect_ratio: bool) -> np.ndarray:
     """
@@ -137,8 +136,6 @@
 
     return kpts
 
-=======
->>>>>>> 3fcf49d9
 
 def clip_coords(kpts: np.ndarray, h: int, w: int) -> np.ndarray:
     """
